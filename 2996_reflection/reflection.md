--- conflicted
+++ resolved
@@ -1006,7 +1006,6 @@
 If `r` is a reflection for a variable of non-reference type `T`, `value_of<T&>(r)` and `value_of<T const&>(r)` are lvalues referring to that variable.
 If the variable is usable in constant expressions [expr.const], `value_of<T>(r)` evaluates to its value.
 
-<<<<<<< HEAD
 If `r` is a reflection for a variable of reference type `T` usable in constant-expressions, `value_of<T>(r)` evaluates to that reference.
 
 If `r` is a reflection of an enumerator constant of type `E`, `value_of<E>(r)` evaluates to the value of that enumerator.
@@ -1017,13 +1016,6 @@
 
 The function template `value_of` may feel similar to splicers, but unlike splicers it does not require its operand to be a constant-expression itself.
 Also unlike splicers, it requires knowledge of the type associated with the entity reflected by its operand.
-=======
-If `r` is a reflection for a non-static member or for a constant pointer-to-member value matching type `T`, `pointer_to_member<T>(r)` evaluates to a corresonding pointer-to-member value.
-Otherwise, `pointer_to_member<T>(r)` is ill-formed.
-
-These functions may feel similar to splicers, but unlike splicers they do not require their operand to be a constant-expression itself.
-Also unlike splicers, they require knowledge of the type associated with the entity reflected by their operand.
->>>>>>> af041eaf
 
 ### `test_type<Pred>`
 
