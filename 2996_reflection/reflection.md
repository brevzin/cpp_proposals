---
title: "Reflection for C++26"
document: D2996R7
date: today
audience: CWG, LEWG
author:
    - name: Wyatt Childers
      email: <wcc@edg.com>
    - name: Peter Dimov
      email: <pdimov@gmail.com>
    - name: Dan Katz
      email: <dkatz85@bloomberg.net>
    - name: Barry Revzin
      email: <barry.revzin@gmail.com>
    - name: Andrew Sutton
      email: <andrew.n.sutton@gmail.com>
    - name: Faisal Vali
      email: <faisalv@gmail.com>
    - name: Daveed Vandevoorde
      email: <daveed@edg.com>

toc: true
toc-depth: 4
tag: constexpr
---

# Revision History

Since [@P2996R6]:

* removed the `accessible_members` family of functions
* added the `get_public` family of functions
* added missing `tuple` and `variant` traits
<<<<<<< HEAD
* stronger guarantees on order reflections returned by `members_of`
* several core wording fixes
=======
* added missing `is_mutable_member` function
* added `(u8)operator_symbol_of` functions, tweaked enumerator names in `std::meta::operators`
* stronger guarantees on order reflections returned by `members_of`
>>>>>>> 3b02c715

Since [@P2996R5]:

* fixed broken "Emulating typeful reflection" example.
* removed linkage restrictions on objects of consteval-only type that were introduced in St. Louis.
* make friends with modules: define _injected declarations_ and _injected points_, as well as the _evaluation context_; modify _TU-local_ and related definitions, clarify behavior of `members_of` and `define_class`. An informal elaboration on this is included in a new section on "Reachability and injected declarations".
* `type_of` no longer returns reflections of `$typedef-names$`; added elaboration of reasoning to the ["Handling Aliases"](#handling-aliases) section.
* added `define_static_array`, `has_complete_definition`.
* removed `subobjects_of` and `accessible_subobjects_of` (will be reintroduced by [@P3293R2]).
* specified constraints for `enumerators_of` in terms of `has_complete_definition`.
* constraints on type template parameter of `reflect_{value, object, function}` are expressed as mandates.
* changed `is_special_member` to `is_special_member_function` to align with core language terminology.
* revised wording for several metafunctions (`(u8)identifier_of`, `has_identifier`, `extract`, `data_member_spec`, `define_class`, `reflect_invoke`, `source_location_of`).
* more changes and additions to core language wording.
* minor edits: "representing" instead of "reflecting"; "ordinary ~~string~~ literal encoding"; prefer "`$typedef-name$`" over "alias of a type" in formal wording.

Since [@P2996R4]:

* removed filters from query functions
* cleaned up accessibility interface, removed `access_pair` type, and redid API to be based on an `access_context`
* reduced specification of `is_noexcept`
* changed `span<info const>` to `initializer_list<info>`
* removed `test_trait`
* removed `(u8)name_of` and `(u8)qualified_name_of`; added `(u8)identifier_of`, `operator_of`, `define_static_string`.
* renamed `display_name_of` to `display_string_of`
* adding a number of missing predicates: `is_enumerator`, `is_copy_constructor`, `is_move_constructor`, `is_assignment`, `is_move_assignment`, `is_copy_assignment`, `is_default_constructor`, `has_default_member_initializer`, `is_lvalue_reference_qualified`, `is_rvalue_reference_qualified`, `is_literal_operator(_template)`, `is_conversion_function(_template)`, `is_operator(_template)`, `is_data_member_spec`, `has_(thread|automatic)_storage_duration`
* changed offset API to be one function that returns a type with named members
* Tightened constraints on calls to `data_member_spec`, and defined comparison among reflections returned by it.
* changed `is_alias` to `is_(type|namespace)_alias`
* changed `is_incomplete_type` to `is_complete_type`
* Many wording updates in response to feedback from CWG.

Since [@P2996R3]:

* changes to name functions to improve Unicode-friendliness; added `u8name_of`, `u8qualified_name_of`, `u8display_name_of`.
* the return of `reflect_value`: separated `reflect_result` into three functions: `reflect_value`, `reflect_object`, `reflect_function`
* more strongly specified comparison and linkage rules for reflections of aliases
* changed `is_noexcept` to apply to a wider class of entities
* reworked the API for reflecting on accessible class members
* renamed `test_type` and `test_types` to `test_trait`
* added missing `has_module_linkage` metafunction
* clarified difference between a reflection of a variable and its object; added `object_of` metafunction
* more wording

Since [@P2996R2]:

* many wording changes, additions, and improvements
* elaborated on equivalence among reflections and linkage of templated entities specialized by reflections
* added `accessible_members_of` variants to restore a TS-era agreement
* renamed function previously called `value_of` to `extract`, and expanded it to operate on functions
* clarified support for reflections of values and objects rather than constant expressions
* added Godbolt links to Clang/P2996 implementation
* added `can_substitute`, `is_value`, `is_object`, and (new) `value_of`
* added explanation of a naming issue with the [type traits](#other-type-traits)
* added an alternative [named tuple](#named-tuple) implementation
* made default/value/zero-initializing a `meta::info` yield a null reflection
* added addressed splicing, which is implemented but was omitted from the paper
* added another overload to `reflect_invoke` to support template arguments
* renamed all the type traits to start with `type_` to avoid name clashes. added more generalized `is_const`, `is_final`, and `is_volatile`
* added `is_noexcept` and fixed `is_explicit` to only apply to member functions, not member function templates
* added section on [handling text](#reflecting-source-text)
* added a section discussing ODR concerns

Since [@P2996R1], several changes to the overall library API:

* added `qualified_name_of` (to partner with `name_of`)
* removed `is_static` for being ambiguous, added `has_internal_linkage` (and `has_linkage` and `has_external_linkage`) and `is_static_member` instead
* added `is_class_member`, `is_namespace_member`, and `is_concept`
* added `reflect_invoke`
* added [all the type traits](#other-type-traits)

Other paper changes:

* some updates to examples, including a new examples which add a [named tuple](#named-tuple) and [emulate typeful reflection](#emulating-typeful-reflection).
* more discussion of syntax, constant evaluation order, aliases, and freestanding.
* adding lots of wording

Since [@P2996R0]:

* added links to Compiler Explorer demonstrating just about all of the examples
* respecified `synth_struct` to `define_class`
* respecified a few metafunctions to be functions instead of function templates
* introduced section on error handling mechanism and our preference for exceptions (removing invalid reflections)
* added ticket counter and variant examples
* collapsed `entity_ref` and `pointer_to_member` into `value_of`

# Introduction

This is a proposal for a reduced initial set of features to support static reflection in C++.
Specifically, we are mostly proposing a subset of features suggested in [@P1240R2]:

  - the representation of program elements via constant-expressions producing
     _reflection values_ — _reflections_ for short — of an opaque type `std::meta::info`,
  - a _reflection operator_ (prefix `^`) that produces a reflection value for its operand construct,
  - a number of `consteval` _metafunctions_ to work with reflections (including deriving other reflections), and
  - constructs called _splicers_ to produce grammatical elements from reflections (e.g., `[: $refl$ :]`).

(Note that this aims at something a little broader than pure "reflection".
 We not only want to observe the structure of the program: We also want to ease generating code that depends on those observations.
 That combination is sometimes referred to as "reflective metaprogramming", but within WG21 discussion the term "reflection" has often been used informally to refer to the same general idea.)

This proposal is not intended to be the end-game as far as reflection and compile-time
metaprogramming are concerned.  Instead, we expect it will be a useful core around which more
powerful features will be added incrementally over time.  In particular, we believe that most
or all the remaining features explored in P1240R2 and that code injection
(along the lines described in [@P2237R0]) are desirable directions to pursue.

Our choice to start with something smaller is primarily motivated by the belief that that
improves the chances of these facilities making it into the language sooner rather than
later.

## Notable Additions to P1240

While we tried to select a useful subset of the P1240 features, we also made a few additions and changes.
Most of those changes are minor.
For example, we added a `std::meta::test_trait` interface that makes it convenient to use existing standard type predicates (such as `is_class_v`) in reflection computations.

One addition does stand out, however: We have added metafunctions that permit the synthesis of simple struct and union types.
While it is not nearly as powerful as generalized code injection (see [@P2237R0]), it can be remarkably effective in practice.

## Why a single opaque reflection type?

Perhaps the most common suggestion made regarding the framework outlined in P1240 is to
switch from the single `std::meta::info` type to a family of types covering various
language elements (e.g., `std::meta::variable`, `std::meta::type`, etc.).

We believe that doing so would be a mistake with very serious consequences for the future of C++.

Specifically, it would codify the language design into the type system.  We know from
experience that it has been quasi-impossible to change the semantics of standard types once they
were standardized, and there is no reason to think that such evolution would become easier in
the future.  Suppose for example that we had standardized a reflection type `std::meta::variable`
in C++03 to represent what the standard called "variables" at the time.  In C++11, the term
"variable" was extended to include "references".  Such an change would have been difficult to
do given that C++ by then likely would have had plenty of code that depended on a type arrangement
around the more restricted definition of "variable".  That scenario is clearly backward-looking,
but there is no reason to believe that similar changes might not be wanted in the future and we
strongly believe that it behooves us to avoid adding undue constraints on the evolution of the
language.

Other advantages of a single opaque type include:

  - it makes no assumptions about the representation used within the implementation
    (e.g., it doesn't advantage one compiler over another),
  - it is trivially extensible (no types need to be added to represent additional
    language elements and meta-elements as the language evolves), and
  - it allows convenient collections of heterogeneous constructs without having
    to surface reference semantics (e.g., a `std::vector<std::meta::info>`
    can easily represent a mixed template argument list — containing types and
    nontypes — without fear of slicing values).


## Implementation Status

Lock3 implemented the equivalent of much that is proposed here in a fork of Clang (specifically, it worked with the P1240 proposal, but also included several other capabilities including a first-class injection mechanism).

EDG has an ongoing implementation of this proposal that is currently available on Compiler Explorer (thank you, Matt Godbolt).

Additionally, Bloomberg has open sourced a fork of Clang which provides a second implementation of this proposal, also available on Compiler Explorer (again thank you, Matt Godbolt), which can be found here: [https://github.com/bloomberg/clang-p2996](https://github.com/bloomberg/clang-p2996).

Neither implementation is complete, but all significant features proposed by this paper have been implemented by at least one implementation (including namespace and template splicers). Both implementations have their "quirks" and continue to evolve alongside this paper.

Nearly all of the examples below have links to Compiler Explorer demonstrating them in both EDG and Clang.

The implementations notably lack some of the other proposed language features that dovetail well with reflection; most notably, expansion statements are absent.
A workaround that will be used in the linked implementations of examples is the following facility:

::: std
```cpp
namespace __impl {
  template<auto... vals>
  struct replicator_type {
    template<typename F>
      constexpr void operator>>(F body) const {
        (body.template operator()<vals>(), ...);
      }
  };

  template<auto... vals>
  replicator_type<vals...> replicator = {};
}

template<typename R>
consteval auto expand(R range) {
  std::vector<std::meta::info> args;
  for (auto r : range) {
    args.push_back(reflect_value(r));
  }
  return substitute(^__impl::replicator, args);
}
```

:::

Used like:

::: cmptable
### With expansion statements
```cpp
template <typename E>
  requires std::is_enum_v<E>
constexpr std::string enum_to_string(E value) {
  template for (constexpr auto e : std::meta::enumerators_of(^E)) {
    if (value == [:e:]) {
      return std::string(std::meta::identifier_of(e));
    }
  }

  return "<unnamed>";
}
```

### With `expand` workaround
```cpp
template<typename E>
  requires std::is_enum_v<E>
constexpr std::string enum_to_string(E value) {
  std::string result = "<unnamed>";
  [:expand(std::meta::enumerators_of(^E)):] >> [&]<auto e>{
    if (value == [:e:]) {
      result = std::meta::identifier_of(e);
    }
  };
  return result;
}
```
:::

# Examples

We start with a number of examples that show off what is possible with the proposed set of features.
It is expected that these are mostly self-explanatory.
Read ahead to the next sections for a more systematic description of each element of this proposal.

A number of our examples here show a few other language features that we hope to progress at the same time. This facility does not strictly rely on these features, and it is possible to do without them - but it would greatly help the usability experience if those could be adopted as well:

* expansion statements [@P1306R2]
* non-transient constexpr allocation [@P0784R7] [@P1974R0] [@P2670R1]

## Back-And-Forth

Our first example is not meant to be compelling but to show how to go back and forth between the reflection domain and the grammatical domain:

::: std
```c++
constexpr auto r = ^int;
typename[:r:] x = 42;       // Same as: int x = 42;
typename[:^char:] c = '*';  // Same as: char c = '*';
```
:::

The `typename` prefix can be omitted in the same contexts as with dependent qualified names (i.e., in what the standard calls _type-only contexts_).
For example:

::: std
```c++
using MyType = [:sizeof(int)<sizeof(long)? ^long : ^int:];  // Implicit "typename" prefix.
```
:::

On Compiler Explorer: [EDG](https://godbolt.org/z/13anqE1Pa), [Clang](https://godbolt.org/z/zn4vnjqzb).


## Selecting Members

Our second example enables selecting a member "by number" for a specific type:

::: std
```c++
struct S { unsigned i:2, j:6; };

consteval auto member_number(int n) {
  if (n == 0) return ^S::i;
  else if (n == 1) return ^S::j;
}

int main() {
  S s{0, 0};
  s.[:member_number(1):] = 42;  // Same as: s.j = 42;
  s.[:member_number(5):] = 0;   // Error (member_number(5) is not a constant).
}
```
:::

This example also illustrates that bit fields are not beyond the reach of this proposal.

On Compiler Explorer: [EDG](https://godbolt.org/z/WEYae451z), [Clang](https://godbolt.org/z/dYGaMKEx5).

Note that a "member access splice" like `s.[:member_number(1):]` is a more direct member access mechanism than the traditional syntax.
It doesn't involve member name lookup, access checking, or --- if the spliced reflection value represents a member function --- overload resolution.

This proposal includes a number of consteval "metafunctions" that enable the introspection of various language constructs.
Among those metafunctions is `std::meta::nonstatic_data_members_of` which returns a vector of reflection values that describe the non-static members of a given type.
We could thus rewrite the above example as:

::: std
```c++
struct S { unsigned i:2, j:6; };

consteval auto member_number(int n) {
  return std::meta::nonstatic_data_members_of(^S)[n];
}

int main() {
  S s{0, 0};
  s.[:member_number(1):] = 42;  // Same as: s.j = 42;
  s.[:member_number(5):] = 0;   // Error (member_number(5) is not a constant).
}
```
:::

On Compiler Explorer: [EDG](https://godbolt.org/z/Wb1vx7jqb), [Clang](https://godbolt.org/z/TeGrhv7nz).

This proposal specifies that namespace `std::meta` is associated with the reflection type (`std::meta::info`); the `std::meta::` qualification can therefore be omitted in the example above.

Another frequently-useful metafunction is `std::meta::identifier_of`, which returns a `std::string_view` describing the identifier with which an entity represented by a given reflection value was declared.
With such a facility, we could conceivably access non-static data members "by string":

::: std
```c++
struct S { unsigned i:2, j:6; };

consteval auto member_named(std::string_view name) {
  for (std::meta::info field : nonstatic_data_members_of(^S)) {
    if (has_identifier(field) && identifier_of(field) == name)
      return field;
  }
}

int main() {
  S s{0, 0};
  s.[:member_named("j"):] = 42;  // Same as: s.j = 42;
  s.[:member_named("x"):] = 0;   // Error (member_named("x") is not a constant).
}
```
:::

On Compiler Explorer: [EDG](https://godbolt.org/z/Yhh5hbcrn), [Clang](https://godbolt.org/z/MEPb78ece).


## List of Types to List of Sizes

Here, `sizes` will be a `std::array<std::size_t, 3>` initialized with `{sizeof(int), sizeof(float), sizeof(double)}`:

::: std
```c++
constexpr std::array types = {^int, ^float, ^double};
constexpr std::array sizes = []{
  std::array<std::size_t, types.size()> r;
  std::views::transform(types, r.begin(), std::meta::size_of);
  return r;
}();
```
:::

Compare this to the following type-based approach, which produces the same array `sizes`:

::: std
```c++
template<class...> struct list {};

using types = list<int, float, double>;

constexpr auto sizes = []<template<class...> class L, class... T>(L<T...>) {
    return std::array<std::size_t, sizeof...(T)>{{ sizeof(T)... }};
}(types{});
```
:::

On Compiler Explorer: [EDG](https://godbolt.org/z/4xz9Wsa8f), [Clang](https://godbolt.org/z/EPY93bTxv).

## Implementing `make_integer_sequence`

We can provide a better implementation of `make_integer_sequence` than a hand-rolled approach using regular template metaprogramming (although standard libraries today rely on an intrinsic for this):

::: std
```c++
#include <utility>
#include <vector>

template<typename T>
consteval std::meta::info make_integer_seq_refl(T N) {
  std::vector args{^T};
  for (T k = 0; k < N; ++k) {
    args.push_back(std::meta::reflect_value(k));
  }
  return substitute(^std::integer_sequence, args);
}

template<typename T, T N>
  using make_integer_sequence = [:make_integer_seq_refl<T>(N):];
```
:::

On Compiler Explorer: [EDG](https://godbolt.org/z/bvPeqvaK5), [Clang](https://godbolt.org/z/ae3n8Phnn).

Note that the memoization implicit in the template substitution process still applies.
So having multiple uses of, e.g., `make_integer_sequence<int, 20>` will only involve one evaluation of `make_integer_seq_refl<int>(20)`.


## Getting Class Layout

::: std
```c++
struct member_descriptor
{
  std::size_t offset;
  std::size_t size;
};

// returns std::array<member_descriptor, N>
template <typename S>
consteval auto get_layout() {
  constexpr auto members = nonstatic_data_members_of(^S);
  std::array<member_descriptor, members.size()> layout;
  for (int i = 0; i < members.size(); ++i) {
      layout[i] = {.offset=offset_of(members[i]).bytes, .size=size_of(members[i])};
  }
  return layout;
}

struct X
{
    char a;
    int b;
    double c;
};

/*constexpr*/ auto Xd = get_layout<X>();

/*
where Xd would be std::array<member_descriptor, 3>{@{@
  { 0, 1 }, { 4, 4 }, { 8, 8 }
}}
*/
```
:::

On Compiler Explorer: [EDG](https://godbolt.org/z/rbbWY99TM), [Clang](https://godbolt.org/z/v8e5boE1q).

## Enum to String

One of the most commonly requested facilities is to convert an enum value to a string (this example relies on expansion statements):

::: std
```c++
template <typename E>
  requires std::is_enum_v<E>
constexpr std::string enum_to_string(E value) {
  template for (constexpr auto e : std::meta::enumerators_of(^E)) {
    if (value == [:e:]) {
      return std::string(std::meta::identifier_of(e));
    }
  }

  return "<unnamed>";
}

enum Color { red, green, blue };
static_assert(enum_to_string(Color::red) == "red");
static_assert(enum_to_string(Color(42)) == "<unnamed>");
```
:::

We can also do the reverse in pretty much the same way:

::: std
```c++
template <typename E>
  requires std::is_enum_v<E>
constexpr std::optional<E> string_to_enum(std::string_view name) {
  template for (constexpr auto e : std::meta::enumerators_of(^E)) {
    if (name == std::meta::identifier_of(e)) {
      return [:e:];
    }
  }

  return std::nullopt;
}
```
:::

But we don't have to use expansion statements - we can also use algorithms. For instance, `enum_to_string` can also be implemented this way (this example relies on non-transient constexpr allocation), which also demonstrates choosing a different algorithm based on the number of enumerators:

::: std
```c++
template <typename E>
  requires std::is_enum_v<E>
constexpr std::string enum_to_string(E value) {
  constexpr auto get_pairs = []{
    return std::meta::enumerators_of(^E)
      | std::views::transform([](std::meta::info e){
          return std::pair<E, std::string>(std::meta::extract<E>(e), std::meta::identifier_of(e));
        })
  };

  constexpr auto get_name = [](E value) -> std::optional<std::string> {
    if constexpr (enumerators_of(^E).size() <= 7) {
      // if there aren't many enumerators, use a vector with find_if()
      constexpr auto enumerators = get_pairs() | std::ranges::to<std::vector>();
      auto it = std::ranges::find_if(enumerators, [value](auto const& pr){
        return pr.first == value;
      };
      if (it == enumerators.end()) {
        return std::nullopt;
      } else {
        return it->second;
      }
    } else {
      // if there are lots of enumerators, use a map with find()
      constexpr auto enumerators = get_pairs() | std::ranges::to<std::map>();
      auto it = enumerators.find(value);
      if (it == enumerators.end()) {
        return std::nullopt;
      } else {
        return it->second;
      }
    }
  };

  return get_name(value).value_or("<unnamed>");
}
```
:::

Note that this last version has lower complexity: While the versions using an expansion statement use an expected O(N) number of comparisons to find the matching entry, a `std::map` achieves the same with O(log(N)) complexity (where N is the number of enumerator constants).

On Compiler Explorer: [EDG](https://godbolt.org/z/Y5va8MqzG), [Clang](https://godbolt.org/z/KW4437zrx).


Many many variations of these functions are possible and beneficial depending on the needs of the client code.
For example:

  - the "\<unnamed>" case could instead output a valid cast expression like "E(5)"
  - a more sophisticated lookup algorithm could be selected at compile time depending on the length of `enumerators_of(^E)`
  - a compact two-way persistent data structure could be generated to support both `enum_to_string` and `string_to_enum` with a minimal footprint
  - etc.


## Parsing Command-Line Options

Our next example shows how a command-line option parser could work by automatically inferring flags based on member names. A real command-line parser would of course be more complex, this is just the beginning.

::: std
```c++
template<typename Opts>
auto parse_options(std::span<std::string_view const> args) -> Opts {
  Opts opts;
  template for (constexpr auto dm : nonstatic_data_members_of(^Opts)) {
    auto it = std::ranges::find_if(args,
      [](std::string_view arg){
        return arg.starts_with("--") && arg.substr(2) == identifier_of(dm);
      });

    if (it == args.end()) {
      // no option provided, use default
      continue;
    } else if (it + 1 == args.end()) {
      std::print(stderr, "Option {} is missing a value\n", *it);
      std::exit(EXIT_FAILURE);
    }

    using T = typename[:type_of(dm):];
    auto iss = std::ispanstream(it[1]);
    if (iss >> opts.[:dm:]; !iss) {
      std::print(stderr, "Failed to parse option {} into a {}\n", *it, display_string_of(^T));
      std::exit(EXIT_FAILURE);
    }
  }
  return opts;
}

struct MyOpts {
  std::string file_name = "input.txt";  // Option "--file_name <string>"
  int    count = 1;                     // Option "--count <int>"
};

int main(int argc, char *argv[]) {
  MyOpts opts = parse_options<MyOpts>(std::vector<std::string_view>(argv+1, argv+argc));
  // ...
}
```
:::

This example is based on a presentation by Matúš Chochlík.

On Compiler Explorer: [EDG](https://godbolt.org/z/G4dh3jq8a), [Clang](https://godbolt.org/z/c36K9z5Wz).


## A Simple Tuple Type

::: std
```c++
#include <meta>

template<typename... Ts> struct Tuple {
  struct storage;

  static_assert(is_type(define_class(^storage, {data_member_spec(^Ts)...})));
  storage data;

  Tuple(): data{} {}
  Tuple(Ts const& ...vs): data{ vs... } {}
};

template<typename... Ts>
  struct std::tuple_size<Tuple<Ts...>>: public integral_constant<size_t, sizeof...(Ts)> {};

template<std::size_t I, typename... Ts>
  struct std::tuple_element<I, Tuple<Ts...>> {
    static constexpr std::array types = {^Ts...};
    using type = [: types[I] :];
  };

consteval std::meta::info get_nth_field(std::meta::info r, std::size_t n) {
  return nonstatic_data_members_of(r)[n];
}

template<std::size_t I, typename... Ts>
  constexpr auto get(Tuple<Ts...> &t) noexcept -> std::tuple_element_t<I, Tuple<Ts...>>& {
    return t.data.[:get_nth_field(^decltype(t.data), I):];
  }
// Similarly for other value categories...
```
:::

This example uses a "magic" `std::meta::define_class` template along with member reflection through the `nonstatic_data_members_of` metafunction to implement a `std::tuple`-like type without the usual complex and costly template metaprogramming tricks that that involves when these facilities are not available.
`define_class` takes a reflection for an incomplete class or union plus a vector of non-static data member descriptions, and completes the give class or union type to have the described members.

On Compiler Explorer: [EDG](https://godbolt.org/z/YK35d8MMx), [Clang](https://godbolt.org/z/cT116Wb31).

## A Simple Variant Type

Similarly to how we can implement a tuple using `define_class` to create on the fly a type with one member for each `Ts...`, we can implement a variant that simply defines a `union` instead of a `struct`.
One difference here is how the destructor of a `union` is currently defined:

::: std
```cpp
union U1 {
  int i;
  char c;
};

union U2 {
  int i;
  std::string s;
};
```
:::

`U1` has a trivial destructor, but `U2`'s destructor is defined as deleted (because `std::string` has a non-trivial destructor).
This is a problem because we need to define this thing... somehow.
However, for the purposes of `define_class`, there really is only one reasonable option to choose here:

::: std
```cpp
template <class... Ts>
union U {
  // all of our members
  Ts... members;

  // a defaulted destructor if all of the types are trivially destructible
  constexpr ~U() requires (std::is_trivially_destructible_v<Ts> && ...) = default;

  // ... otherwise a destructor that does nothing
  constexpr ~U() { }
};
```
:::

If we make [`define_class`](#data_member_spec-define_class) for a `union` have this behavior, then we can implement a `variant` in a much more straightforward way than in current implementations.
This is not a complete implementation of `std::variant` (and cheats using libstdc++ internals, and also uses Boost.Mp11's `mp_with_index`) but should demonstrate the idea:

::: std
```cpp
template <typename... Ts>
class Variant {
    union Storage;
    struct Empty { };

    static_assert(is_type(define_class(^Storage, {
        data_member_spec(^Empty, {.name="empty"}),
        data_member_spec(^Ts)...
    })));

    static consteval std::meta::info get_nth_field(std::size_t n) {
        return nonstatic_data_members_of(^Storage)[n+1];
    }

    Storage storage_;
    int index_ = -1;

    // cheat: use libstdc++'s implementation
    template <typename T>
    static constexpr size_t accepted_index = std::__detail::__variant::__accepted_index<T, std::variant<Ts...>>;

    template <class F>
    constexpr auto with_index(F&& f) const -> decltype(auto) {
        return mp_with_index<sizeof...(Ts)>(index_, (F&&)f);
    }

public:
    constexpr Variant() requires std::is_default_constructible_v<Ts...[0]>
        // should this work: storage_{. [: get_nth_field(0) :]{} }
        : storage_{.empty={}}
        , index_(0)
    {
        std::construct_at(&storage_.[: get_nth_field(0) :]);
    }

    constexpr ~Variant() requires (std::is_trivially_destructible_v<Ts> and ...) = default;
    constexpr ~Variant() {
        if (index_ != -1) {
            with_index([&](auto I){
                std::destroy_at(&storage_.[: get_nth_field(I) :]);
            });
        }
    }

    template <typename T, size_t I = accepted_index<T&&>>
        requires (!std::is_base_of_v<Variant, std::decay_t<T>>)
    constexpr Variant(T&& t)
        : storage_{.empty={}}
        , index_(-1)
    {
        std::construct_at(&storage_.[: get_nth_field(I) :], (T&&)t);
        index_ = (int)I;
    }

    // you can't actually express this constraint nicely until P2963
    constexpr Variant(Variant const&) requires (std::is_trivially_copyable_v<Ts> and ...) = default;
    constexpr Variant(Variant const& rhs)
            requires ((std::is_copy_constructible_v<Ts> and ...)
                and not (std::is_trivially_copyable_v<Ts> and ...))
        : storage_{.empty={}}
        , index_(-1)
    {
        rhs.with_index([&](auto I){
            constexpr auto field = get_nth_field(I);
            std::construct_at(&storage_.[: field :], rhs.storage_.[: field :]);
            index_ = I;
        });
    }

    constexpr auto index() const -> int { return index_; }

    template <class F>
    constexpr auto visit(F&& f) const -> decltype(auto) {
        if (index_ == -1) {
            throw std::bad_variant_access();
        }

        return mp_with_index<sizeof...(Ts)>(index_, [&](auto I) -> decltype(auto) {
            return std::invoke((F&&)f,  storage_.[: get_nth_field(I) :]);
        });
    }
};
```
:::

Effectively, `Variant<T, U>` synthesizes a union type `Storage` which looks like this:

::: std
```cpp
union Storage {
    Empty empty;
    T @*unnamed~0~*@;
    U @*unnamed~1~*@;

    ~Storage() requires std::is_trivially_destructible_v<T> && std::is_trivially_destructible_v<U> = default;
    ~Storage() { }
}
```
:::

The question here is whether we should be should be able to directly initialize members of a defined union using a splicer, as in:

::: std
```cpp
: storage{.[: get_nth_field(0) :]={}}
```
:::

Arguably, the answer should be yes - this would be consistent with how other accesses work. This is instead proposed in [@P3293R2].

On Compiler Explorer: [EDG](https://godbolt.org/z/Efz5vsjaa), [Clang](https://godbolt.org/z/3bvo97fqf).

## Struct to Struct of Arrays

::: std
```c++
#include <meta>
#include <array>

template <typename T, std::size_t N>
struct struct_of_arrays_impl;

consteval auto make_struct_of_arrays(std::meta::info type,
                                     std::meta::info N) -> std::meta::info {
  std::vector<std::meta::info> old_members = nonstatic_data_members_of(type);
  std::vector<std::meta::info> new_members = {};
  for (std::meta::info member : old_members) {
    auto type_array = substitute(^std::array, {type_of(member), N });
    auto mem_descr = data_member_spec(type_array, {.name = identifier_of(member)});
    new_members.push_back(mem_descr);
  }
  return std::meta::define_class(
    substitute(^struct_of_arrays_impl, {type, N}),
    new_members);
}

template <typename T, size_t N>
using struct_of_arrays = [: make_struct_of_arrays(^T, ^N) :];
```
:::

Example:

::: std
```c++
struct point {
  float x;
  float y;
  float z;
};

using points = struct_of_arrays<point, 30>;
// equivalent to:
// struct points {
//   std::array<float, 30> x;
//   std::array<float, 30> y;
//   std::array<float, 30> z;
// };
```
:::

Again, the combination of `nonstatic_data_members_of` and `define_class` is put to good use.

On Compiler Explorer: [EDG](https://godbolt.org/z/Whdvs3j1n), [Clang](https://godbolt.org/z/cY73aYKov).


## Parsing Command-Line Options II

Now that we've seen a couple examples of using `std::meta::define_class` to create a type, we can create a more sophisticated command-line parser example.

This is the opening example for [clap](https://docs.rs/clap/latest/clap/) (Rust's **C**ommand **L**ine **A**rgument **P**arser):

::: std
```c++
struct Args : Clap {
  Option<std::string, {.use_short=true, .use_long=true}> name;
  Option<int, {.use_short=true, .use_long=true}> count = 1;
};

int main(int argc, char** argv) {
  auto opts = Args{}.parse(argc, argv);

  for (int i = 0; i < opts.count; ++i) {  // opts.count has type int
    std::print("Hello {}!", opts.name);   // opts.name has type std::string
  }
}
```
:::

Which we can implement like this:

::: std
```c++
struct Flags {
  bool use_short;
  bool use_long;
};

template <typename T, Flags flags>
struct Option {
  std::optional<T> initializer = {};

  // some suitable constructors and accessors for flags
};

// convert a type (all of whose non-static data members are specializations of Option)
// to a type that is just the appropriate members.
// For example, if type is a reflection of the Args presented above, then this
// function would evaluate to a reflection of the type
// struct {
//   std::string name;
//   int count;
// }
consteval auto spec_to_opts(std::meta::info opts,
                            std::meta::info spec) -> std::meta::info {
  std::vector<std::meta::info> new_members;
  for (std::meta::info member : nonstatic_data_members_of(spec)) {
    auto type_new = template_arguments_of(type_of(member))[0];
    new_members.push_back(data_member_spec(type_new, {.name=identifier_of(member)}));
  }
  return define_class(opts, new_members);
}

struct Clap {
  template <typename Spec>
  auto parse(this Spec const& spec, int argc, char** argv) {
    std::vector<std::string_view> cmdline(argv+1, argv+argc)

    // check if cmdline contains --help, etc.

    struct Opts;
    static_assert(is_type(spec_to_opts(^Opts, ^Spec)));
    Opts opts;

    template for (constexpr auto [sm, om] : std::views::zip(nonstatic_data_members_of(^Spec),
                                                            nonstatic_data_members_of(^Opts))) {
      auto const& cur = spec.[:sm:];
      constexpr auto type = type_of(om);

      // find the argument associated with this option
      auto it = std::ranges::find_if(cmdline,
        [&](std::string_view arg){
          return (cur.use_short && arg.size() == 2 && arg[0] == '-' && arg[1] == identifier_of(sm)[0])
              || (cur.use_long && arg.starts_with("--") && arg.substr(2) == identifier_of(sm));
        });

      // no such argument
      if (it == cmdline.end()) {
        if constexpr (has_template_arguments(type) and template_of(type) == ^std::optional) {
          // the type is optional, so the argument is too
          continue;
        } else if (cur.initializer) {
          // the type isn't optional, but an initializer is provided, use that
          opts.[:om:] = *cur.initializer;
          continue;
        } else {
          std::print(stderr, "Missing required option {}\n", display_string_of(sm));
          std::exit(EXIT_FAILURE);
        }
      } else if (it + 1 == cmdline.end()) {
        std::print(stderr, "Option {} for {} is missing a value\n", *it, display_string_of(sm));
        std::exit(EXIT_FAILURE);
      }

      // found our argument, try to parse it
      auto iss = ispanstream(it[1]);
      if (iss >> opts.[:om:]; !iss) {
        std::print(stderr, "Failed to parse {:?} into option {} of type {}\n",
          it[1], display_string_of(sm), display_string_of(type));
        std::exit(EXIT_FAILURE);
      }
    }
    return opts;
  }
};
```
:::

On Compiler Explorer: [EDG](https://godbolt.org/z/MWfqvMeTx), [Clang](https://godbolt.org/z/e54E5nzd6).

## A Universal Formatter

This example is taken from Boost.Describe:

::: std
```cpp
struct universal_formatter {
  constexpr auto parse(auto& ctx) { return ctx.begin(); }

  template <typename T>
  auto format(T const& t, auto& ctx) const {
    auto out = std::format_to(ctx.out(), "{}@{@{", has_identifier(^T) ? identifier_of(^T)
                                                                      : "(unnamed-type)";);

    auto delim = [first=true]() mutable {
      if (!first) {
        *out++ = ',';
        *out++ = ' ';
      }
      first = false;
    };

    template for (constexpr auto base : bases_of(^T)) {
      delim();
      out = std::format_to(out, "{}", (typename [: type_of(base) :] const&)(t));
    }

    template for (constexpr auto mem : nonstatic_data_members_of(^T)) {
      delim();
      std::string_view mem_label = has_identifier(mem) ? identifier_of(mem)
                                                       : "(unnamed-member)";
      out = std::format_to(out, ".{}={}", mem_label, t.[:mem:]);
    }

    *out++ = '}';
    return out;
  }
};

struct B { int m0 = 0; };
struct X { int m1 = 1; };
struct Y { int m2 = 2; };
class Z : public X, private Y { int m3 = 3; int m4 = 4; };

template <> struct std::formatter<B> : universal_formatter { };
template <> struct std::formatter<X> : universal_formatter { };
template <> struct std::formatter<Y> : universal_formatter { };
template <> struct std::formatter<Z> : universal_formatter { };

int main() {
    std::println("{}", Z());
      // Z{X{B{.m0=0}, .m1 = 1}, Y{{.m0=0}, .m2 = 2}, .m3 = 3, .m4 = 4}
}
```
:::

On Compiler Explorer: [Clang](https://godbolt.org/z/MnGP186eT).

Note that currently, we do not have the ability to access a base class subobject using the `t.[: base :]` syntax - which means that the only way to get at the base is to use a cast:

*  `static_cast<[: type_of(base) const& :]>(t)`, or
*  `(typename [: type_of(base) :] const&)t`

Both have to explicitly specify the `const`-ness of the type in the cast. The `static_cast` additionally has to check access. The C-style cast is one many people find unsavory, though in this case it avoids checking access - but requires writing `typename` since this isn't a type-only context.

## Implementing member-wise `hash_append`

Based on the [@N3980] API:

::: std
```cpp
template <typename H, typename T> requires std::is_standard_layout_v<T>
void hash_append(H& algo, T const& t) {
  template for (constexpr auto mem : nonstatic_data_members_of(^T)) {
      hash_append(algo, t.[:mem:]);
  }
}
```
:::

## Converting a Struct to a Tuple

This approach requires allowing packs in structured bindings [@P1061R5], but can also be written using `std::make_index_sequence`:

::: std
```c++
template <typename T>
constexpr auto struct_to_tuple(T const& t) {
  constexpr auto members = nonstatic_data_members_of(^T);

  constexpr auto indices = []{
    std::array<int, members.size()> indices;
    std::ranges::iota(indices, 0);
    return indices;
  }();

  constexpr auto [...Is] = indices;
  return std::make_tuple(t.[: members[Is] :]...);
}
```
:::

An alternative approach is:

::: std
```cpp
consteval auto type_struct_to_tuple(info type) -> info {
  return substitute(^std::tuple,
                    nonstatic_data_members_of(type)
                    | std::views::transform(std::meta::type_of)
                    | std::views::transform(std::meta::type_remove_cvref)
                    | std::ranges::to<std::vector>());
}

template <typename To, typename From, std::meta::info ... members>
constexpr auto struct_to_tuple_helper(From const& from) -> To {
  return To(from.[:members:]...);
}

template<typename From>
consteval auto get_struct_to_tuple_helper() {
  using To = [: type_struct_to_tuple(^From): ];

  std::vector args = {^To, ^From};
  for (auto mem : nonstatic_data_members_of(^From)) {
    args.push_back(reflect_value(mem));
  }

  /*
  Alternatively, with Ranges:
  args.append_range(
    nonstatic_data_members_of(^From)
    | std::views::transform(std::meta::reflect_value)
    );
  */

  return extract<To(*)(From const&)>(
    substitute(^struct_to_tuple_helper, args));
}

template <typename From>
constexpr auto struct_to_tuple(From const& from) {
  return get_struct_to_tuple_helper<From>()(from);
}
```
:::

Here, `type_struct_to_tuple` takes a reflection of a type like `struct { T t; U const& u; V v; }` and returns a reflection of the type `std::tuple<T, U, V>`.
That gives us the return type.
Then, `struct_to_tuple_helper` is a function template that does the actual conversion --- which it can do by having all the reflections of the members as a non-type template parameter pack.
This is a `constexpr` function and not a `consteval` function because in the general case the conversion is a run-time operation.
However, determining the instance of `struct_to_tuple_helper` that is needed is a compile-time operation and has to be performed with a `consteval` function (because the function invokes `nonstatic_data_members_of`), hence the separate function template `get_struct_to_tuple_helper()`.

Everything is put together by using `substitute` to create the instantiation of `struct_to_tuple_helper` that we need, and a compile-time reference to that instance is obtained with `extract`.
Thus `f` is a function reference to the correct specialization of `struct_to_tuple_helper`, which we can simply invoke.

On Compiler Explorer (with a different implementation than either of the above): [EDG](https://godbolt.org/z/Moqf84nc1), [Clang](https://godbolt.org/z/1s7aj5r69).

## Implementing `tuple_cat`

Courtesy of Tomasz Kaminski, [on compiler explorer](https://godbolt.org/z/EajGPdf9q):

::: std
```cpp
template<std::pair<std::size_t, std::size_t>... indices>
struct Indexer {
   template<typename Tuples>
   // Can use tuple indexing instead of tuple of tuples
   auto operator()(Tuples&& tuples) const {
     using ResultType = std::tuple<
       std::tuple_element_t<
         indices.second,
         std::remove_cvref_t<std::tuple_element_t<indices.first, std::remove_cvref_t<Tuples>>>
       >...
     >;
     return ResultType(std::get<indices.second>(std::get<indices.first>(std::forward<Tuples>(tuples)))...);
   }
};

template <class T>
consteval auto subst_by_value(std::meta::info tmpl, std::vector<T> args)
    -> std::meta::info
{
    std::vector<std::meta::info> a2;
    for (T x : args) {
        a2.push_back(std::meta::reflect_value(x));
    }

    return substitute(tmpl, a2);
}

consteval auto make_indexer(std::vector<std::size_t> sizes)
    -> std::meta::info
{
    std::vector<std::pair<int, int>> args;

    for (std::size_t tidx = 0; tidx < sizes.size(); ++tidx) {
        for (std::size_t eidx = 0; eidx < sizes[tidx]; ++eidx) {
            args.push_back({tidx, eidx});
        }
    }

    return subst_by_value(^Indexer, args);
}

template<typename... Tuples>
auto my_tuple_cat(Tuples&&... tuples) {
    constexpr typename [: make_indexer({type_tuple_size(type_remove_cvref(^Tuples))...}) :] indexer;
    return indexer(std::forward_as_tuple(std::forward<Tuples>(tuples)...));
}
```
:::


## Named Tuple

The tricky thing with implementing a named tuple is actually strings as non-type template parameters.
Because you cannot just pass `"x"` into a non-type template parameter of the form `auto V`, that leaves us with two ways of specifying the constituents:

1. Can introduce a `pair` type so that we can write `make_named_tuple<pair<int, "x">, pair<double, "y">>()`, or
2. Can just do reflections all the way down so that we can write
```cpp
make_named_tuple<^int, std::meta::reflect_value("x"),
                 ^double, std::meta::reflect_value("y")>()
```

We do not currently support splicing string literals, and the `pair` approach follows the similar pattern already shown with `define_class` (given a suitable `fixed_string` type):

::: std
```cpp
template <class T, fixed_string Name>
struct pair {
    static constexpr auto name() -> std::string_view { return Name.view(); }
    using type = T;
};

template <class... Tags>
consteval auto make_named_tuple(std::meta::info type, Tags... tags) {
    std::vector<std::meta::info> nsdms;
    auto f = [&]<class Tag>(Tag tag){
        nsdms.push_back(data_member_spec(
            dealias(^typename Tag::type),
            {.name=Tag::name()}));

    };
    (f(tags), ...);
    return define_class(type, nsdms);
}

struct R;
static_assert(is_type(make_named_tuple(^R, pair<int, "x">{}, pair<double, "y">{})));

static_assert(type_of(nonstatic_data_members_of(^R)[0]) == ^int);
static_assert(type_of(nonstatic_data_members_of(^R)[1]) == ^double);

int main() {
    [[maybe_unused]] auto r = R{.x=1, .y=2.0};
}
```
:::

On Compiler Explorer: [EDG](https://godbolt.org/z/nMx4M9sdT), [Clang](https://godbolt.org/z/TK71ThhM5).

Alternatively, can side-step the question of non-type template parameters entirely by keeping everything in the value domain:

::: std
```cpp
consteval auto make_named_tuple(std::meta::info type,
                                std::initializer_list<std::pair<std::meta::info, std::string_view>> members) {
    std::vector<std::meta::data_member_spec> nsdms;
    for (auto [type, name] : members) {
        nsdms.push_back(data_member_spec(type, {.name=name}));
    }
    return define_class(type, nsdms);
}

struct R;
static_assert(is_type(make_named_tuple(^R, {{^int, "x"}, {^double, "y"}})));

static_assert(type_of(nonstatic_data_members_of(^R)[0]) == ^int);
static_assert(type_of(nonstatic_data_members_of(^R)[1]) == ^double);

int main() {
    [[maybe_unused]] auto r = R{.x=1, .y=2.0};
}
```
:::

On Compiler Explorer: [EDG and Clang](https://godbolt.org/z/dPcsaTEv6) (the EDG and Clang implementations differ only in Clang having the updated `data_member_spec` API that returns an `info`).


## Compile-Time Ticket Counter

The features proposed here make it a little easier to update a ticket counter at compile time.
This is not an ideal implementation (we'd prefer direct support for compile-time —-- i.e., `consteval` --- variables), but it shows how compile-time mutable state surfaces in new ways.

::: std
```cpp
class TU_Ticket {
  template<int N> struct Helper;
public:
  static consteval int next() {
    int k = 0;

    // Search for the next incomplete 'Helper<k>'.
    std::meta::info r;
    while (is_complete_type(r = substitute(^Helper,
                                           { std::meta::reflect_value(k) })))
      ++k;

    // Define 'Helper<k>' and return its index.
    define_class(r, {});
    return k;
  }
};

constexpr int x = TU_Ticket::next();
static_assert(x == 0);

constexpr int y = TU_Ticket::next();
static_assert(y == 1);

constexpr int z = TU_Ticket::next();
static_assert(z == 2);
```
:::

On Compiler Explorer: [EDG](https://godbolt.org/z/MEYd3771Y), [Clang](https://godbolt.org/z/K4KWEqevv).

## Emulating typeful reflection
Although we believe a single opaque `std::meta::info` type to be the best and most scalable foundation for reflection, we acknowledge the desire expressed by SG7 for future support for "typeful reflection". The following demonstrates one possible means of assembling a typeful reflection library, in which different classes of reflections are represented by distinct types, on top of the facilities proposed here.

::: std
```cpp
// Represents a 'std::meta::info' constrained by a predicate.
template <std::meta::info Pred>
  requires (std::predicate<[:type_of(Pred):], std::meta::info>)
struct metatype {
  std::meta::info value;

  // Construction is ill-formed unless predicate is satisfied.
  consteval metatype(std::meta::info r) : value(r) {
    if (![:Pred:](r))
      throw "Reflection is not a member of this metatype";
  }

  // Cast to 'std::meta::info' allows values of this type to be spliced.
  consteval operator std::meta::info() const { return value; }

  static consteval bool check(std::meta::info r) { return [:Pred:](r); }
};

// Type representing a "failure to match" any known metatypes.
struct unmatched {
  consteval unmatched(std::meta::info) {}
  static consteval bool check(std::meta::info) { return true; }
};

// Returns the given reflection "enriched" with a more descriptive type.
template <typename... Choices>
consteval std::meta::info enrich(std::meta::info r) {
  // Because we control the type, we know that the constructor taking info is
  // the first constructor. The copy/move constructors are added at the }, so
  // will be the last ones in the list.
  std::array ctors = {
    *(members_of(^Choices) | std::views::filter(std::meta::is_constructor)).begin()...,
    *(members_of(^unmatched) | std::views::filter(std::meta::is_constructor)).begin()
  };
  std::array checks = {^Choices::check..., ^unmatched::check};

  for (auto [check, ctor] : std::views::zip(checks, ctors))
    if (extract<bool>(reflect_invoke(check, {reflect_value(r)})))
      return reflect_invoke(ctor, {reflect_value(r)});

  std::unreachable();
}
```
:::

We can leverage this machinery to select different function overloads based on the "type" of reflection provided as an argument.

::: std
```cpp
using type_t = metatype<^std::meta::is_type>;
using template_t = metatype<^std::meta::is_template>;

// Example of a function overloaded for different "types" of reflections.
void PrintKind(type_t) { std::println("type"); }
void PrintKind(template_t) { std::println("template"); }
void PrintKind(unmatched) { std::println("unknown kind"); }

int main() {
  // Classifies any reflection as one of: Type, Function, or Unmatched.
  auto enrich = [](std::meta::info r) { return ::enrich<type_t,
                                                        template_t>(r); };

  // Demonstration of using 'enrich' to select an overload.
  PrintKind([:enrich(^metatype):]);                   // "template"
  PrintKind([:enrich(^type_t):]);                     // "type"
  PrintKind([:enrich(std::meta::reflect_value(3):]);  // "unknown kind"
}
```
:::

Note that the `metatype` class can be generalized to wrap values of any literal type, or to wrap multiple values of possibly different types. This has been used, for instance, to select compile-time overloads based on: whether two integers share the same parity, the presence or absence of a value in an `optional`, the type of the value held by a `variant` or an `any`, or the syntactic form of a compile-time string.

Achieving the same in C++23, with the same generality, would require spelling the argument(s) twice: first to obtain a "classification tag" to use as a template argument, and again to call the function, i.e.,

::: std
```cpp
Printer::PrintKind<classify(^int)>(^int).
// or worse...
fn<classify(Arg1, Arg2, Arg3)>(Arg1, Arg2, Arg3).
```
:::

On Compiler Explorer: [Clang](https://godbolt.org/z/E8fc41s4q).

# Proposed Features

## The Reflection Operator (`^`)

The reflection operator produces a reflection value from a grammatical construct (its operand):

> | _unary-expression_:
> |       ...
> |       `^` `::`
> |       `^` _namespace-name_
> |       `^` _type-id_
> |       `^` _id-expression_

The expression `^::` evaluates to a reflection of the global namespace. When the operand is a _namespace-name_ or _type-id_, the resulting value is a reflection of the designated namespace or type.

When the operand is an _id-expression_, the resulting value is a reflection of the designated entity found by lookup. This might be any of:

- a variable, static data member, or structured binding
- a function or member function
- a non-static data member
- a primary template or primary member template
- an enumerator

For all other operands, the expression is ill-formed. In a SFINAE context, a failure to substitute the operand of a reflection operator construct causes that construct to not evaluate to constant.

Earlier revisions of this paper allowed for taking the reflection of any _cast-expression_ that could be evaluated as a constant expression, as we believed that a constant expression could be internally "represented" by just capturing the value to which it evaluated. However, the possibility of side effects from constant evaluation (introduced by this very paper) renders this approach infeasible: even a constant expression would have to be evaluated every time it's spliced. It was ultimately decided to defer all support for expression reflection, but we intend to introduce it through a future paper using the syntax `^(expr)`.

This paper does, however, support reflections of _values_ and of _objects_ (including subobjects). Such reflections arise naturally when iterating over template arguments.

```cpp
template <int P1, const int &P2> void fn() {}

static constexpr int p[2] = {1, 2};
constexpr auto spec = ^fn<p[0], p[1]>;

static_assert(is_value(template_arguments_of(spec)[0]));
static_assert(is_object(template_arguments_of(spec)[1]));
static_assert(!is_variable(template_arguments_of(spec)[1]));

static_assert([:template_arguments_of(spec)[0]:] == 1);
static_assert(&[:template_arguments_of(spec)[1]:] == &p[1]);
```

Such reflections cannot generally be obtained using the `^`-operator, but the `std::meta::reflect_value` and `std::meta::reflect_object` functions make it easy to reflect particular values or objects. The `std::meta::value_of` metafunction can also be used to map a reflection of an object to a reflection of its value.

### Syntax discussion

The original TS landed on `@[reflexpr]{.cf}@(...)` as the syntax to reflect source constructs and [@P1240R0] adopted that syntax as well.
As more examples were discussed, it became clear that that syntax was both (a) too "heavy" and (b) insufficiently distinct from a function call.
SG7 eventually agreed upon the prefix `^` operator. The "upward arrow" interpretation of the caret matches the "lift" or "raise" verbs that are sometimes used to describe the reflection operation in other contexts.

The caret already has a meaning as a binary operator in C++ ("exclusive OR"), but that is clearly not conflicting with a prefix operator.
In C++/CLI (a Microsoft C++ dialect) the caret is also used as a new kind of `$ptr-operator$` ([dcl.decl.general]{.sref}) to declare ["handles"](https://learn.microsoft.com/en-us/cpp/extensions/handle-to-object-operator-hat-cpp-component-extensions?view=msvc-170).
That is also not conflicting with the use of the caret as a unary operator because C++/CLI uses the usual prefix `*` operator to dereference handles.

Apple also uses the caret in [syntax "blocks"](https://developer.apple.com/library/archive/documentation/Cocoa/Conceptual/ProgrammingWithObjectiveC/WorkingwithBlocks/WorkingwithBlocks.html) and unfortunately we believe that does conflict with our proposed use of the caret.

Since the syntax discussions in SG7 landed on the use of the caret, new basic source characters have become available: `@`, `` ` ``{.op}, and `$`{.op}. While we have since discussed some alternatives (e.g., `@` for lifting, `\` and `/` for "raising" and "lowering"), we have grown quite fond of the existing syntax.


## Splicers (`[:`...`:]`)

A reflection can be "spliced" into source code using one of several _splicer_ forms:

 - `[: r :]` produces an _expression_ evaluating to the entity represented by `r` in grammatical contexts that permit expressions.  In type-only contexts ([temp.res.general]{.sref}/4), `[: r :]` produces a type (and `r` must be the reflection of a type). In contexts that only permit a namespace name, `[: r :]` produces a namespace (and `r` must be the reflection of a namespace or alias thereof).
 - `typename[: r :]` produces a _simple-type-specifier_ corresponding to the type represented by `r`.
 - `template[: r :]` produces a _template-name_ corresponding to the template represented by `r`.
 - `[:r:]::` produces a _nested-name-specifier_ corresponding to the namespace, enumeration type, or class type represented by `r`.


The operand of a splicer is implicitly converted to a `std::meta::info` prvalue (i.e., if the operand expression has a class type that with a conversion function to convert to `std::meta::info`, splicing can still work).

Attempting to splice a reflection value that does not meet the requirement of the splice is ill-formed.
For example:

::: std
```c++
typename[: ^:: :] x = 0;  // Error.
```
:::

### Addressed Splicing

In the same way that `&C::mem` can produce a pointer, pointer to member data, pointer to function, or pointer to member function depending on what `mem` refers to, `&[: r :]` can likewise produce the same set of pointers if `r` is a reflection of a suitable entity:

*  If `r` is a reflection of a static data member or a variable, `&[:r:]` is a pointer.
*  Otherwise if `r` is a reflection of a non-static data member, `&[:r:]` is a pointer to data member.
*  Otherwise, if `r` is a reflection of a static member function, a function, or a non-static member function with an explicit object parameter, `&[:r:]` is a pointer to function
*  Otherwise, if `r` is a reflection of a non-static member function with an implicit object parameter, `&[:r:]` is a pointer to member function.
*  Otherwise, if `r` is a reflection of a function template or member function template, `&[:r:]` is the address of that overload set - which would then require external context to resolve as usual.

For most members, this doesn't even require any additional wording since that's just what you get when you take the address of the splice based on the current rules we have today.

Now, there are a couple interesting cases to point out when `&[:r:]` isn't just the same as `&X::f`.

When `r` is a reflection of a function or function template that is part of an overload set, overload resolution will not consider the whole overload set, just the specific function or function template that `r` represents:

::: std
```cpp
struct C {
    template <class T> void f(T); // #1
    void f(int); // #2
};

void (C::*p1)(int) = &C::f;  // error: ambiguous

constexpr auto f1 = members_of(^C, /* function templates named f */)[0];
constexpr auto f2 = members_of(^C, /* functions named f */)[0];
void (C::*p2)(int) = &[:f1:]; // ok, refers to C::f<int> (#1)
void (C::*p3)(int) = &[:f2:]; // ok, refers to C::f      (#2)
```
:::

Another interesting question is what does this mean when `r` is the reflection of a constructor or destructor? Consider the type:

::: std
```cpp
struct X {
    X(int, int);
};
```
:::

And let `rc` be a reflection of the constructor and `rd` be a reflection of the destructor. The sensible syntax and semantics for how you would use `rc` and `rd` should be as follows:

::: std
```cpp
auto x = [: rc :](1, 2); // gives you an X
x.[: rd :]();            // destroys it
```
:::

Or, with pointers:

::: std
```cpp
auto pc = &[: rc :];
auto pd = &[: rd :];

auto x = (*pc)(1, 2);   // gives you an X
(x.*pd)();              // destroys it
```
:::

That is, splicing a constructor behaves like a free function that produces an object of that type, so `&[: rc :]` has type `X(*)(int, int)`. On the other hand, splicing a destructor behaves like a regular member function, so `&[: rd :]` has type `void (X::*)()`.

However, we are _not_ proposing splicing constructors or destructors at the moment.

### Limitations

Splicers can appear in many contexts, but our implementation experience has uncovered a small set of circumstances in which a splicer must be disallowed. Mostly these are because any entity designated by a splicer can be dependent on a template argument, so any context in which the language already disallows a dependent name must also disallow a dependent splicer. It also becomes possible for the first time to have the "name" of a namespace or concept become dependent on a template argument. Our implementation experience has helped to sort through which uses of these dependent names pose no difficulties, and which must be disallowed.

This proposal places the following limitations on splicers.

#### Splicing reflections of constructors

Iterating over the members of a class (e.g., using `std::meta::members_of`) allows one, for the first time, to obtain "handles" representing constructors. An immediate question arises of whether it's possible to reify these constructors to construct objects, or even to take their address. While we are very interested in exploring these ideas, we defer their discussion to a future paper; this proposal disallows splicing a reflection of a constructor (or constructor template) in any context.

#### Splicing namespaces in namespace definitions

```cpp
namespace A {}
constexpr std::meta::info NS_A = ^A;

namespace B {
  namespace [:NS_A:] {
    void fn();  // Is this '::A::fn' or '::B::A::fn' ?
  }
}
```

We found no satisfying answer as to how to interpret examples like the one given above. Neither did we find motivating use cases: many of the "interesting" uses for reflections of namespaces are either to introspect their members, or to pass them as template arguments - but the above example does nothing to help with introspection, and neither can namespaces be reopened within any dependent context. Rather than choose between unintuitive options for a syntax without a motivating use case, we are disallowing splicers from appearing in the opening of a namespace.

#### Splicing namespaces in using-directives and using-enum-declarators

```cpp
template <std::meta::info R> void fn1() {
  using enum [:R:]::EnumCls;  // #1
  // ...
}
template <std::meta::info R> void fn2() {
  using namespace [:R:];      // #2
  // ...
}
```

C++20 already disallowed dependent enumeration types from appearing in _using-enum-declarators_ (as in #1), as it would otherwise force the parser to consider every subsequent identifier as possibly a member of the substituted enumeration type. We extend this limitation to splices of dependent reflections of enumeration types, and further disallow the use of dependent reflections of namespaces in _using-directives_ (as in #2) following the same principle.

#### Splicing concepts in declarations of template parameters

```cpp
template <typename T> concept C = requires { requires true; };

template <std::meta::info R> struct Outer {
  template <template [:R:] S> struct Inner { /* ... */ };
};
```

What kind of parameter is `S`? If `R` represents a class template, then it is a non-type template parameter of deduced type, but if `R` represents a concept, it is a type template parameter. There is no other circumstance in the language for which it is not possible to decide at parse time whether a template parameter is a type or a non-type, and we don't wish to introduce one for this use case.

The most obvious solution would be to introduce a `concept [:R:]` syntax that requires that `R` reflect a concept, and while this could be added going forward, we weren't convinced of its value at this time - especially since the above can easily be rewritten:

```cpp
template <std::meta::info R> struct Outer {
  template <typename T> requires template [:R:]<T>
  struct Inner { /* ... */ };
};
```

We are resolving this ambiguity by simply disallowing a reflection of a concept, whether dependent or otherwise, from being spliced in the declaration of a template parameter (thus in the above example, the parser can assume that `S` is a non-type parameter).

#### Splicing class members as designators in designated-initializer-lists

```cpp
struct S { int a; };

constexpr S s = {.[:^S::a:] = 2};
```

Although we would like for splices of class members to be usable as designators in an initializer-list, we lack implementation experience with the syntax and would first like to verify that there are no issues with dependent reflections. We are very likely to propose this as an extension in a future paper.

### Range Splicers

The splicers described above all take a single object of type `std::meta::info` (described in more detail below).
However, there are many cases where we don't have a single reflection, we have a range of reflections - and we want to splice them all in one go.
For that, the predecessor to this paper, [@P1240R0], proposed an additional form of splicer: a range splicer.

Construct the [struct-to-tuple](#converting-a-struct-to-a-tuple) example from above. It was demonstrated using a single splice, but it would be simpler if we had a range splice:

::: cmptable
### With Single Splice
```c++
template <typename T>
constexpr auto struct_to_tuple(T const& t) {
  constexpr auto members = nonstatic_data_members_of(^T);

  constexpr auto indices = []{
    std::array<int, members.size()> indices;
    std::ranges::iota(indices, 0);
    return indices;
  }();

  constexpr auto [...Is] = indices;
  return std::make_tuple(t.[: members[Is] :]...);
}
```

### With Range Splice
```c++
template <typename T>
constexpr auto struct_to_tuple(T const& t) {
  constexpr auto members = nonstatic_data_members_of(^T);
  return std::make_tuple(t.[: ...members :]...);
}
```
:::

A range splice, `[: ... r :]`, would accept as its argument a constant range of `meta::info`, `r`, and  would behave as an unexpanded pack of splices. So the above expression

::: std
```c++
make_tuple(t.[: ... members :]...)
```
:::

would evaluate as

::: std
```c++
make_tuple(t.[:members[0]:], t.[:members[1]:], ..., t.[:members[$N-1$]:])
```
:::

This is a very useful facility indeed!

However, range splicing of dependent arguments is at least an order of magnitude harder to implement than ordinary splicing. We think that not including range splicing gives us a better chance of having reflection in C++26.
Especially since, as this paper's examples demonstrate, a lot can be done without them.

Another way to work around a lack of range splicing would be to implement `with_size<N>(f)`, which would behave like `f(integral_constant<size_t, 0>{}, integral_constant<size_t, 1>{}, ..., integral_constant<size_t, N-1>{})`.
Which is enough for a tolerable implementation:

::: std
```c++
template <typename T>
constexpr auto struct_to_tuple(T const& t) {
  constexpr auto members = nonstatic_data_members_of(^T);
  return with_size<members.size()>([&](auto... Is){
    return std::make_tuple(t.[: members[Is] :]...);
  });
}
```
:::

### Syntax discussion

Early discussions of splice-like constructs (related to the TS design) considered using `@[unreflexpr]{.cf}@(...)` for that purpose.
[@P1240R0] adopted that option for _expression_ splicing, observing that a single splicing syntax could not viably be parsed (some disambiguation is needed to distinguish types and templates).
SG-7 eventually agreed to adopt the `[: ... :]` syntax --- with disambiguating tokens such as `typename` where needed --- which is a little lighter and more distinctive.

We propose `[:` and `:]` be single tokens rather than combinations of `[`, `]`, and `:`.
Among others, it simplifies the handling of expressions like `arr[[:refl():]]`.
On the flip side, it requires a special rule like the one that was made to handle `<::` to leave the meaning of `arr[::N]` unchanged and another one to avoid breaking a (somewhat useless) attribute specifier of the form `[[using ns:]]`.

A syntax that is delimited on the left and right is useful here because spliced expressions may involve lower-precedence operators. Additionally, it's important that the left- and right-hand delimiters are different so as to allow nested splices when that comes up.

However, there are other possibilities.
For example, now that `$`{.op} or `@`{.op} are available in the basic source character set, we might consider those. One option that was recently brought up was `@ $primary-expression$` which would allow writing `@e` for the simple `$identifier$` splices but for the more complex operations still require parenthesizing for readability. `@[$]{.op}@<$expr$>` is somewhat natural to those of us that have used systems where `$`{.op} is used to expand placeholders in document templates:

|`[::]`|`[: :]` (with space)|`@`|`$`|
|-|-|-|-|
|`[:refl:]`|`[: refl :]`|`@refl`|`$refl`|
|`[:type_of(refl):]`|`[: type_of(refl) :]`|`@(type_of(refl))`|`$(type_of(refl))`|

There are two other pieces of functionality that we will probably need syntax for in the future:

* code injection (of whatever form), and
* annotations (reflectable attributes, as values. [@P1887R1] suggested `+` as an annotation introducer, but `+` can begin an expression so another token is probably better. See also: [this thread](https://lists.isocpp.org/sg7/2023/10/0450.php)).

So any syntax discussion needs to consider the entirety of the feature.


The prefixes `typename` and `template` are only strictly needed in some cases where the operand of the splice is a dependent expression.
In our proposal, however, we only make `typename` optional in the same contexts where it would be optional for qualified names with dependent name qualifiers.
That has the advantage to catch unfortunate errors while keeping a single rule and helping human readers parse the intended meaning of otherwise ambiguous constructs.


## `std::meta::info`

The type `std::meta::info` can be defined as follows:

::: std
```c++
namespace std {
  namespace meta {
    using info = decltype(^::);
  }
}
```
:::

In our initial proposal a value of type `std::meta::info` can represent:

  - any (C++) type and type alias
  - any function or member function
  - any variable, static data member, or structured binding
  - any non-static data member
  - any enumerator
  - any template
  - any namespace (including the global namespace) or namespace alias
  - any object that is a _permitted result of a constant expression_
  - any value with _structural type_ that is a permitted result of a constant expression
  - the null reflection (when default-constructed)

We for now restrict the space of reflectable values to those of structural type in order to meet two requirements:

1. The compiler must know how to mangle any reflectable value (i.e., when a reflection thereof is used as a template argument).
2. The compiler must know how to compare any two reflectable values, ideally without interpreting user-defined comparison operators (i.e., to implement comparison between reflections).

Values of structural types can already be used as template arguments (so implementations must already know how to mangle them), and the notion of _template-argument-equivalent_ values defined on the class of structural types helps guarantee that `&fn<^value1> == &fn<^value2>` if and only if `&fn<value1> == &fn<value2>`.

Notably absent at this time are reflections of expressions. For example, one might wish to walk over the subexpressions of a function call:

::: std
```c++
template <typename T> void fn(T) {}

void g() {
  constexpr auto call = ^(fn(42));
  static_assert(
      template_arguments_of(function_of(call))[0] ==
      ^int);
}
```
:::

Previous revisions of this proposal suggested limited support for reflections of constant expressions. The introduction of side effects from constant evaluations (by this very paper), however, renders this roughly as difficult for constant expressions as it is for non-constant expressions. We instead defer all expression reflection to a future paper, and only present value and object reflection in the present proposal.

### Comparing reflections

The type `std::meta::info` is a _scalar_ type for which equality and inequality are meaningful, but for which no ordering relation is defined.

::: std
```c++
static_assert(^int == ^int);
static_assert(^int != ^const int);
static_assert(^int != ^int &);

using Alias = int;
static_assert(^int != ^Alias);
static_assert(^int == dealias(^Alias));

namespace AliasNS = ::std;
static_assert(^::std != ^AliasNS);
static_assert(^:: == parent_of(^::std));
```
:::

When the `^` operator is followed by an _id-expression_, the resulting `std::meta::info` represents the entity named by the expression. Such reflections are equivalent only if they reflect the same entity.

::: std
```c++
int x;
struct S { static int y; };
static_assert(^x == ^x);
static_assert(^x != ^S::y);
static_assert(^S::y == static_data_members_of(^S)[0]);
```
:::

Special rules apply when comparing certain kinds of reflections. A reflection of an alias compares equal to another reflection if and only if they are both aliases, alias the same type, and share the same name and scope. In particular, these rules allow e.g., `fn<^std::string>` to refer to the same instantiation across translation units.

::: std
```c++
using Alias1 = int;
using Alias2 = int;
consteval std::meta::info fn() {
  using Alias1 = int;
  return ^Alias;
}
static_assert(^Alias1 == ^Alias1);
static_assert(^Alias1 != ^int);
static_assert(^Alias1 != ^Alias2);
static_assert(^Alias1 != fn());
}
```
:::

A reflection of an object (including variables) does not compare equally to a reflection of its value. Two values of different types never compare equally.

::: std
```c++
constexpr int i = 42, j = 42;

constexpr std::meta::info r = ^i, s = ^i;
static_assert(r == r && r == s);

static_assert(^i != ^j);  // 'i' and 'j' are different entities.
static_assert(value_of(^i) == value_of(^j));  // Two equivalent values.
static_assert(^i != std::meta::reflect_object(i))  // A variable is distinct from the
                                                   // object it designates.
static_assert(^i != std::meta::reflect_value(42));  // A reflection of an object
                                                    // is not the same as its value.
```
:::


### The associated `std::meta` namespace

The namespace `std::meta` is an associated type of `std::meta::info`, which allows standard library meta functions to be invoked without explicit qualification. For example:

::: std
```c++
#include <meta>
struct S {};
std::string name2 = std::meta::identifier_of(^S);  // Okay.
std::string name1 = identifier_of_of(^S);          // Also okay.
```
:::

Default constructing or value-initializing an object of type `std::meta::info` gives it a null reflection value.
A null reflection value is equal to any other null reflection value and is different from any other reflection that refers to one of the mentioned entities.
For example:

::: std
```c++
#include <meta>
struct S {};
static_assert(std::meta::info() == std::meta::info());
static_assert(std::meta::info() != ^S);
```
:::


## Metafunctions

We propose a number of metafunctions declared in namespace `std::meta` to operator on reflection values.
Adding metafunctions to an implementation is expected to be relatively "easy" compared to implementing the core language features described previously.
However, despite offering a normal consteval C++ function interface, each on of these relies on "compiler magic" to a significant extent.

### Constant evaluation order

In C++23, "constant evaluation" produces pure values without observable side-effects and thus the order in which constant-evaluation occurs is immaterial.
In fact, while the language is designed to permit constant evaluation to happen at compile time, an implementation is not strictly required to take advantage of that possibility.

Some of the proposed metafunctions, however, have side-effects that have an effect on the remainder of the program.
For example, we provide a `define_class` metafunction that provides a definition for a given class.
Clearly, we want the effect of calling that metafunction to be "prompt" in a lexical-order sense.
For example:

::: std
```c++
#include <meta>
struct S;

void g() {
  static_assert(is_type(define_class(^S, {})));
  S s;  // S should be defined at this point.
}
```
:::


Hence this proposal also introduces constraints on constant evaluation as follows...

First, we identify a subset of manifestly constant-evaluated expressions and conversions characterized by the fact that their evaluation must occur and must succeed in a valid C++ program: We call these _plainly constant-evaluated_.
We require that a programmer can count on those evaluations occurring exactly once and completing at translation time.

Second, we sequence plainly constant-evaluated expressions and conversions within the lexical order.
Specifically, we require that the evaluation of a plainly constant-evaluated expression or conversion occurs before the implementation checks the validity of source constructs lexically following that expression or conversion.

Those constraints are mostly intuitive, but they are a significant change to the underlying principles of the current standard in this respect.

[@P2758R1] ("Emitting messages at compile time") also has to deal with side effects during constant evaluation.
However, those effects ("output") are of a slightly different nature in the sense that they can be buffered until a manifestly constant-evaluated expression/conversion has completed.
"Buffering" a class type completion is not practical (e.g., because other metafunctions may well depend on the completed class type).
Still, we are not aware of incompatibilities between our proposal and [@P2758R1].


### Error-Handling in Reflection

Earlier revisions of this proposal suggested several possible approaches to handling errors in reflection metafunctions. This question arises naturally when considering, for instance, examples like `template_of(^int)`: the argument is a reflection of a type, but that type is not a specialization of a template, so there is no valid template that we can return.

Some of the possibilities that we have considered include:

1. Returning an invalid reflection (similar to `NaN` for floating point) which carries source location info and some useful message (i.e., the approach suggested by P1240)
2. Returning a `std::expected<std::meta::info, E>` for some reflection-specific error type `E`, which carries source location info and some useful message
3. Failing to be a constant expression
4. Throwing an exception of type `E`, which requires a language extension for such exceptions to be catchable during `constexpr` evaluation

We found that we disliked (1) since there is no satisfying value that can be returned for a call like `template_arguments_of(^int)`: We could return a `std::vector<std::meta::info>` having a single invalid reflection, but this makes for awkward error handling. The experience offered by (3) is at least consistent, but provides no immediate means for a user to "recover" from an error.

Either `std::expected` or constexpr exceptions would allow for a consistent and straightforward interface. Deciding between the two, we noticed that many of usual concerns about exceptions do not apply during translation:

* concerns about runtime performance, object file size, etc. do not exist, and
* concerns about code evolving to add new uncaught exception types do not apply

An interesting example illustrates one reason for our preference for exceptions over `std::expected`:

::: std
```cpp
template <typename T>
  requires (template_of(^T) == ^std::optional)
void foo();
```
:::

* If `template_of` returns an `expected<info, E>`, then `foo<int>` is a substitution failure --- `expected<T, E>` is equality-comparable to `T`, that comparison would evaluate to `false` but still be a constant expression.

* If `template_of` returns `info` but throws an exception, then `foo<int>` would cause that exception to be uncaught, which would make the comparison not a constant expression.
This actually makes the constraint ill-formed - not a substitution failure.
In order to have `foo<int>` be a substitution failure, either the constraint would have to first check that `T` is a template or we would have to change the language rule that requires constraints to be constant expressions (we would of course still keep the requirement that the constraint is a `bool`).

Since the R2 revision of this paper, [@P3068R1] has proposed the introduction of constexpr exceptions. The proposal addresses hurdles like compiler modes that disable exception support, and a Clang-based implementation is underway. We believe this to be the most desirable error-handling mechanism for reflection metafunctions.

Because constexpr exceptions have not yet been adopted into the working draft, we do not specify any functions in this paper that throw exceptions. Rather, we propose that they fail to be constant expressions (i.e., case 3 above), and note that this approach will allow us to forward-compatibly add exceptions at a later time. In the interim period, implementations should have all of the information needed to issue helpful diagnostics (e.g., "_note: `R` does not reflect a template specialization_") to improve the experience of writing reflection code.

### Range-Based Metafunctions

There are a number of functions, both in the "core" reflection API that we intend to provide as well as converting some of the standard library type traits that can accept or return a range of `std::meta::info`.

For example:

* `template_arguments_of(^std::tuple<int>)` is `{^int}`
* `substitute(^std::tuple, {^int})` is `^std::tuple<int>`

This requires us to answer the question: how do we accept a range parameter and how do we provide a range return.

For return, we intend on returning `std::vector<std::meta::info>` from all such APIs. This is by far the easiest for users to deal with. We definitely don't want to return a `std::span<std::meta::info const>`, since this requires keeping all the information in the compiler memory forever (unlike `std::vector` which could free its allocation). The only other option would be a custom container type which is optimized for compile-time by being able to produce elements lazily on demand - i.e. so that `nonstatic_data_members_of(^T)[3]` wouldn't have to populate _all_ the data members, just do enough work to be able to return the 4th one. But that adds a lot of complexity that's probably not worth the effort.

For parameters, there are basically three options:

1. Accept `std::span<std::meta::info const>`, which now accepts braced-init-list arguments so it's pretty convenient in this regard.
2. Accept `std::vector<std::meta::info>`
3. Accept _any_ range whose `type_value` is `std::meta::info`.

Now, for compiler efficiency reasons, it's definitely better to have all the arguments contiguously. So the compiler wants `span` (or something like it). There's really no reason to prefer `vector` over `span`. Accepting any range would look something like this:

::: std
```cpp
namespace std::meta {
    template <typename R>
    concept reflection_range = ranges::input_range<R>
                            && same_as<ranges::range_value_t<R>, info>;

    template <reflection_range R = initializer_list<info>>
    consteval auto substitute(info tmpl, R&& args) -> info;
}
```
:::

This API is more user friendly than accepting `span<info const>` by virtue of simply accepting more kinds of ranges. The default template argument allows for braced-init-lists to still work. [Example](https://godbolt.org/z/7dxfGM5fj).

Specifically, if the user is doing anything with range adaptors, they will either end up with a non-contiguous or non-sized range, which will no longer be convertible to `span` - so they will have to manually convert their range to a `vector<info>` in order to pass it to the algorithm. Because the implementation wants contiguity anyway, that conversion to `vector` will happen either way - so it's just a matter of whether every call needs to do it manually or the implementation can just do it once.

For example, converting a struct to a tuple type:

::: cmptable
### `span` only
```cpp
consteval auto type_struct_to_tuple(info type) -> meta::info {
    return substitute(
        ^tuple,
        nonstatic_data_members_of(type)
        | views::transform(meta::type_of)
        | views::transform(meta::type_remove_cvref)
        | ranges::to<vector>());
}
```

### any range
```cpp
consteval auto type_struct_to_tuple(info type) -> meta::info {
    return substitute(
        ^tuple,
        nonstatic_data_members_of(type)
        | views::transform(meta::type_of)
        | views::transform(meta::type_remove_cvref)
        );
}
```
:::

This shouldn't cause much compilation overhead. Checking convertibility to `span` _already_ uses Ranges machinery. And implementations can just do the right thing interally:

::: std
```cpp
consteval auto __builtin_substitute(info tmpl, info const* arg, size_t num_args) -> info;

template <reflection_range R = initializer_list<info>>
consteval auto substitute(info tmpl, R&& args) -> info {
    if constexpr (ranges::sized_range<R> && ranges::contiguous_range<R>) {
        return __builtin_substitute(tmpl, ranges::data(args), ranges::size(args));
    } else {
        auto as_vector = ranges::to<vector<info>>((R&&)args);
        return __builtin_substitute(tmpl, as_vector.data(), as_vector.size());
    }
}
```
:::

As such, we propose that all the range-accepting algorithms accept any range.

### Handling Aliases

Consider

::: std
```cpp
using A = int;
```
:::

In C++ today, `A` and `int` can be used interchangeably and there is no distinction between the two types.
With reflection as proposed in this paper, that will no longer be the case.
`^A` yields a reflection of an alias to `int`, while `^int` yields a reflection of `int`.
`^A == ^int` evaluates to `false`, but there will be a way to strip aliases - so `dealias(^A) == ^int` evaluates to `true`.

This opens up the question of how various other metafunctions handle aliases and it is worth going over a few examples:

::: std
```cpp
using A = int;
using B = std::unique_ptr<int>;
template <class T> using C = std::unique_ptr<T>;
```
:::

This paper is proposing that:

* `is_type(^A)` is `true`.
   `^A` is an alias, but it's an alias to a type, and if this evaluated as `false` then everyone would have to `dealias` everything all the time.
* `has_template_arguments(^B)` is `false` while `has_template_arguments(^C<int>)` is `true`.
  Even though `B` is an alias to a type that itself has template arguments (`unique_ptr<int>`), `B` itself is simply a type alias and does not.
  This reflects the actual usage.
* Meanwhile, `template_arguments_of(^C<int>)` yields `{^int}` while `template_arguments_of(^std::unique_ptr<int>)` yields `{^int, ^std::default_deleter<int>}`.
  This is because `C` has its own template arguments that can be reflected on.

What about when querying the type of an entity?

::: std
```cpp
std::string Str;
const std::string &Ref = Str;

constexpr std::meta::info StrTy = type_of(^Str);
constexpr std::meta::info RefTy = type_of(^Ref);
```
:::

What are `StrTy` and `RefTy`? This question is more difficult. Two distinct issues complicate the answer:

1. Our experience using these facilities has consistently shown that if `StrTy` represents `std::string`, many uses of `StrTy` require writing `dealias(StrTy)` rather than using `StrTy` directly (because a reflection of a type aliases compares unequal with a reflection of the aliased type). Failure to do so often yields subtle bugs.

2. While we would like for `RefTy` to represent `const std::string &`, it can only represent `const std::basic_string<char, std::allocator<char>> &`. Why? Because since `std::string` is only a "name" for `std::basic_string<char, std::allocator<char>>`, the language provides no semantic answer to what "`const std::string &`" _is_. It is only a source-level "grammatical" construct: A _type-id_. Reflecting type-ids is a brittle path, since it opens questions like whether a reflection of `const int` is the same as a reflection of `int const`. Furthermore, nothing currently requires an implementation to "remember" that the type of `Ref` was "spelled" with the alias `std::string` after parsing it, and we aren't confident that all major implementations do so today. Lastly, even if we _could_ form a reflection of `const std::string &`, our existing metafunction and type-trait "machinery" gives no means of unwrapping the cv-ref qualification to get `^std::string` without decaying all the way to `^std::basic_string<char, std::allocator<char>>`.

In light of the above, our position is that `type_of` should never return aliases: That is, `StrTy` represents `std::basic_string<char, std::allocator<char>>`. We believe that it would be desirable to in the future introduce an `aliased_type_of` function capable of returning representations of both `std::string` and `const std::string &` for `Str` and `Ref` respectively - but this requires both discussions with implementers, and likely new wording technology for the Standard. To avoid jeopardizing the goal declared by the title of this paper, we are not proposing such a function at this time.

### Reflecting source text

One of the most "obvious" abilities of reflection --- retrieving the name of an entity --- turns out to raise
issues that aren't obvious at all: How do we represent source text in a C++ program?

Thanks to recent work originating in SG16 (the "Unicode" study group) we can assume that all source code is
ultimately representable as Unicode code points.  C++ now also has types to represent UTF-8-encoded text
(incl. `char8_t`, `u8string`, and `u8string_view`) and corresponding literals like `u8"Hi"`.  Unfortunately,
what can be done with those types is still limited at the time of this writing.  For example,

::: std
```cpp
#include <iostream>
int main() {
  std::cout << u8"こんにちは世界\n";
}
```
:::

is not standard C++ because the standard output stream does not have support for UTF-8 literals.

In practice ordinary strings encoded in the "ordinary literal encoding" (which may or may not be UTF-8)
are often used.  We therefore need mechanisms to produce the corresponding ordinary string types as well.

Orthogonal to the character representation is the data structure used to traffic in source text.  An
implementation can easily have at least three potential representations of reflected source text:

  a) the internal representation used, e.g., in the compiler front end's AST-like structures (persistent)

  b) the representation of string literals in the AST (persistent)

  c) the representation of array of character values during constant-evaluation (transient)

(some compilers might share some of those representations).  For transient text during constant evaluation we'd
like to use `string`/`u8string` values, but because of the limitations on non-transient allocation during
constant evaluation we cannot easily transfer such types to the non-constant (i.e., run-time) environment.
E.g., if `identifier_of` were a (consteval) metafunction returning a `std::string` value, the following simple
example would not work:

::: std
```cpp
#include <iostream>
#include <meta>
int main() {
  int hello_world = 42;
  std::cout << identifier_of(^hello_world) << "\n";  // Doesn't work if identifier_of produces a std::string.
}
```
:::

We can instead return a `std::string_view` or `std::u8string_view`, but that has the downside
that it effectively makes all results of querying source text persistent for the compilation.

For now, however, we propose that queries like `identifier_of` do produce "string view" results.
For example:

::: std
```cpp
consteval std::string_view identifier_of(info);
consteval std::u8string_view identifier_of(info);
```
:::


An alternative strategy that we considered is the introduction of a "proxy type" for source text:

::: std
```cpp
namespace std::meta {
  struct source_text_info {
    ...
    template<typename T>
      requires (^T == dealias(^std::string_view) || ^T == dealias(^std::u8string_view) ||
                ^T == dealias(^std::string) || ^T == dealias(^std::u8string))
      consteval T as();
    ...
  };
}
```
:::

where the `as<...>()` member function produces a string-like type as desired.  That idea was dropped,
however, because it became unwieldy in actual use cases.

With a source text query like `identifier_of(refl)` it is possible that the some source
characters of the result are not representable.  We can then consider multiple options, including:

  1) the query fails to evaluate,

  2) any unrepresentable source characters are translated to a different presentation,
     such as universal-character-names of the form `\u{ $hex-number$ }`,

  3) any source characters not in the basic source character set are translated to a different
     presentation (as in (2)).

Following much discussion with SG16, we propose #1: The query fails to evaluate if the identifier cannot be represented in the ordinary literal encoding.

### Reflecting names

Earlier revisions of this proposal (and its predecessor, [@P1240R2]) included a metafunction called `name_of`, which we defined to return a `string_view` containing the "name" of the reflected entity. As the paper evolved, it became necessary to sharpen the specification of what this "name" contains. Subsequent revisions (beginning with P2996R2, presented in Tokyo) specified that `name_of` returns the unqualified name, whereas a new `qualified_name_of` would give the fully qualified name.

Most would agree that `qualified_name_of(^size_t)` might reasonably return `"std::size_t"`, or that `qualified_name_of(^std::any::reset)` could return `"std::any::reset"`. But what about for local variables, or members of local classes? Should inline and anonymous namespaces be rendered as a part of the qualified name? Should we standardize the spelling of such scopes, or leave it implementation defined?

The situation is possibly even less clear for unqualified names. Should cv-qualified types be rendered as `const int` or `int const`? Should the type for a function returning a pointer be rendered as `T *(*)()`, `T* (*)()`, or `T * (*)()`? Should such decisions be standardized, or left to implementations? But the real kicker is when one considers non-type template arguments, which can (and do) contain arbitrarily complex values of arbitrary structural types (along with any complete object, or subobject thereof, which has static storage duration).

The more that we tried to specify formatting behavior for just the unqualified names of arbitrary types, the more convinced we became that this did not feel like an algorithm that should be frozen in the standard library - at least, not at this time. There are just too many toggles that a programmer might reasonably want to flip (one need only look at [Clang's `PrettyPrinter` class](https://github.com/llvm/llvm-project/blob/248c53429427034f45705af60d47f3b1090c4799/clang/include/clang/AST/PrettyPrinter.h#L59-L80) for inspiration). On the other hand, it is perfectly reasonable to ask that implementations give _some_ means of describing what it is that a reflection contains - that is exactly the purpose of the `display_string_of` function.

Our stance is therefore that reflection pretty printers, for now, should be left to organically develop within the ecosystem of open-source C++ libraries. To ensure that this is possible, the Clang/P2996 fork has implemented its `display_string_of` metafunction entirely within the library. It is capable of printing type names, value representations, template arguments, and much more. Best of all, it can be extended without modifying the compiler.

What of `name_of` and `qualified_name_of`? As of the R5 revision of this paper, we have removed them. In their stead is `identifier_of`, which is only a constant expression if the name of the represented construct is an identifier, and `has_identifier` for checking this condition. A few other metafunctions fill in some gaps: `operator_of` determines the identity of an overloaded operator, and predicates like `is_operator_function` and `is_conversion_function_template` let printing libraries handle those unqualified names that are not identifiers. `parent_of` supports walking up the chain of functions, namespaces, and classes enclosing the declaration of an entity, thus enabling homegrown implementations of `qualified_name_of`. Meanwhile, the prime real estate of `name_of` remains available for future library extensions.

As a nice side-effect, the `identifier_of` model altogether dodges some contentious questions that arose during LEWG discussions in St Louis: Should asking the "name" of an anonymous entity (e.g., anonymous unions) return the empty string, or fail to be a constant expression? Since the C++ grammar requires that an `$identifier$` contain at least one character, the `identifier_of` function never returns an empty string: it is seen that the only possibility is to fail to be a constant expression.

### Reachability and injected declarations

Certain metafunctions (e.g., `members_of`) return reflections that represent entities without ever naming those entities in source code (i.e., eliding lookup). Although it is often clear which entities should be returned from the perspective of a reader, or even the perspective of an implementation, core wording has no notion that directly corresponds to "compilation state".

Lookup is rather defined in terms of "reachability", which is roughly a mapping from a "program point" to the set of declarations _reachable_ from that point. Lookup frequently occurs from a single point, but template instantiation (and a few other niche circumstances) can lead to lookup taking place from multiple points (i.e., the point in a template from which a name is specified, and the point from which the template was instantiated). The set of points from which lookup takes place is the _instantiation context_ ([module.context]).

::: std
```c++
template <typename T> int fn() {
  return /*P1*/ T::value;
}

struct S { static const int value = 42; }

int main() {
  return /*P2*/ fn<S>();
}

// The instantiation context when looking up 'S::value' in 'fn<T>' is {P1, P2}.
// Even though 'S' is not found from P1, it is found from P2; lookup succeeds.
```
:::

This works because the notion of template instantiation is baked into the definition of "instantiation context", which is thereafter used to define lookup. But we have no such benefit in the case of metafunctions like `members_of`, which do not utilize template instantiation.

::: std
```c++
consteval size_t count_fields(std::meta::info Ty) {
  return /*P1*/ nonstatic_data_members_of(Ty).size();
}

struct S { int i, j, k; }
static_assert(/*P2*/ count_fields(^S) == 3);
```
:::

If we naively define `nonstatic_data_members_of` to return members reachable from the "point of call", then the above code would fail: after all, `S` is not reachable from `$P1$`. We instead must define the declarations to be those reachable from where constant evaluation begins (i.e., `$P2$`). We encode this idea in our definition of the _evaluation context_:

::: std
::: addu
[22]{.pnum} During the evaluation of a manifestly constant-evaluated expression `$M$`, the evaluation context of an expression `$E$` comprises [...] the instantiation context of `$M$` ([module.context]), [...] .
:::
:::

This gives the tool needed to define the declarations returned by `members_of` to be (roughly) those reachable from the _evaluation context_. However, a second problem related to reachability is posed by `define_class`.

::: std
```c++
consteval std::meta::info make_defn(std::meta::info Cls, std::meta::info Mem) {
  // Synthesizes:
  //   struct Mem {};
  //   struct Cls { Mem m; };
  return /*P1*/ define_class(Cls, {
    data_member_spec(/*P2*/ define_class(Mem, {}), {.name="m"})
  });
}

/* P3*/ struct C;
/* P4*/ struct M;
static_assert(/*P5*/ is_type(make_defn(^C, ^M)) /*P6*/);

/*P7*/ C obj;
```
:::

Although we want this code to be valid, we have several obstacles to navigate.

1. How can definitions for `C` and `M` be defined from `$P1$` and `$P2$` when no declarations of those classes are reachable from those program points?
2. Where are the points of declaration for the generated definitions of `C` and `M` (i.e., from what program points will the generated definitions be reachable)?
3. How can we ensure that the definition of `M` is reachable during the evaluation of `define_class` on `C`?

The prior discourse regarding `members_of` gives a straightforward answer to (1); the `define_class` function is defined in terms of the _evaluation context_, which makes available all declarations reachable from `$P5$`.

An answer to (2) can be seen by considering the declarations at `$P3$`, `$P4$`, and `$P7$`: Since we want the declaration of `obj` to be well-formed, the generated definition of `C` must precede `$P7$`. On the other hand, placing the definition of `$C$` prior to `$P4$` would weirdly place the definition of the class `C`, which contains a data memer of type `M`, prior to the declaration of `M` itself. We propose that the point of declaration for all definitions generated by `define_class` immediately follows the end of the manifestly constant-evaluated expression that produces the definition: In this case, just prior to `$P6$`.

This leaves one gap, and it is the question posed by (3): If the definition of `M`, generated by evaluation of `define_class(Mem, {})`, is located just prior to `$P6$`, then the definition is still not reachable from the evaluation context (such as we have defined it) during evaluation of `define_class(Cls, ...)`.

Circling back to "reachability" as a mapping from program points to declarations, there are two clear paths forward: Either modify which declarations are reachable from a program point, or modify the set of program points in the evaluation context. We choose the later approach, and attempt to provide some machinery that can be reused for future "generative reflection" proposals.

We begin by specially indicating that the generated definitions of `C` and `M` are not just declarations, but _injected declarations_, and that such injected declarations are _produced_ by an evaluation of an expression. The reachability of these declarations is evidently different from other declarations: It depends not only on a program point, but also on which compile-time evaluations of expressions (which have no relation to lexical ordering) are _sequenced after_ the production of the injected declarations.

To bridge the world of program points to the world of sequenced evaluations, we introduce a notion dual to "injected declarations": For every injected declaration, there is a corresponding _injected point_. Injected points have a special property: the _only_ declaration reachable from an injected point is its corresponding injected declaration. Jumping back to our above example, joining the injected point of the injected declaration of `M` to our evaluation context gives exactly what is needed for `M` to be usable during the definition of `C`. More precisely: `M` is reachable during the definition of `C` because the evaluation of the expression that produces the definition of `M` is _sequenced before_ the evalauation of the expression that produces `C`. This is captured by our full and final definition of the evaluation context:

::: std
::: addu
[22]{.pnum} The _evaluation context_ is a set of points within the program that determines which declarations are found by certain expressions used for reflection. During the evaluation of a manifestly constant-evaluated expression `$M$`, the evaluation context of an expression `$E$` comprises the union of

* [#.#]{.pnum} the instantiation context of `$M$` ([module.context]), and
* [#.#]{.pnum} the injected points corresponding to any injected declarations ([expr.const]) produced by evaluations sequenced before the next evaluation of `$E$`.
:::
:::

Lastly, we clarify that during the definition of an _injected declaration_, the instantiation context consists of the _evaluation context_ of the expression that is producing the declaration. In our example above, this ensures that the definition of `$M$` is reachable not just from the invocation of `define_class` for `C`, but from within the actual generated definition of `$C$`.

This machinery is "off in the weeds" of technicalities related to modules, lookup, etc., but we believe (hope?) that it provides a sound basis upon which to build generative reflection within the framework provided by core language wording: not only for P2996, but for future papers as well.


### Freestanding implementations

Several important metafunctions, such as `std::meta::nonstatic_data_members_of`, return a `std::vector` value.
Unfortunately, that means that they are currently not usable in a freestanding environment, but [@P3295R0] currently proposes freestanding `std::vector`, `std::string`, and `std::allocator` in constant evaluated contexts, explicitly to make the facilities proposed by this paper work in freestanding.


### Synopsis

Here is a synopsis for the proposed library API. The functions will be explained below.

::: std
```c++
namespace std::meta {
  using info = decltype(^::);

  template <typename R>
    concept reflection_range = /* @*see [above](#range-based-metafunctions)*@ */;

  // @[name and location](#name-loc)@
  consteval auto identifier_of(info r) -> string_view;
  consteval auto u8identifier_of(info r) -> u8string_view;

  consteval auto display_string_of(info r) -> string_view;
  consteval auto u8display_string_of(info r) -> u8string_view;

  consteval auto source_location_of(info r) -> source_location;

  // @[type queries](#type_of-parent_of-dealias)@
  consteval auto type_of(info r) -> info;
  consteval auto parent_of(info r) -> info;
  consteval auto dealias(info r) -> info;

  // @[object and value queries](#object_of-value_of)@
  consteval auto object_of(info r) -> info;
  consteval auto value_of(info r) -> info;

  // @[template queries](#template_of-template_arguments_of)@
  consteval auto template_of(info r) -> info;
  consteval auto template_arguments_of(info r) -> vector<info>;

  // @[member queries](#member-queries)@
  consteval auto members_of(info r) -> vector<info>;
  consteval auto bases_of(info type_class) -> vector<info>;
  consteval auto static_data_members_of(info type_class) -> vector<info>;
  consteval auto nonstatic_data_members_of(info type_class) -> vector<info>;
  consteval auto enumerators_of(info type_enum) -> vector<info>;

  consteval auto get_public_members(info type) -> vector<info>;
  consteval auto get_public_static_data_members(info type) -> vector<info>;
  consteval auto get_public_nonstatic_data_members(info type) -> vector<info>;
  consteval auto get_public_bases(info type) -> vector<info>;

  // @[substitute](#substitute)@
  template <reflection_range R = initializer_list<info>>
    consteval auto can_substitute(info templ, R&& args) -> bool;
  template <reflection_range R = initializer_list<info>>
    consteval auto substitute(info templ, R&& args) -> info;

  // @[reflect_invoke](#reflect_invoke)@
  template <reflection_range R = initializer_list<info>>
    consteval auto reflect_invoke(info target, R&& args) -> info;
  template <reflection_range R1 = initializer_list<info>, reflection_range R2 = initializer_list<info>>
    consteval auto reflect_invoke(info target, R1&& tmpl_args, R2&& args) -> info;

  // @[reflect expression results](#reflect-expression-results)@
  template <typename T>
    consteval auto reflect_value(T value) -> info;
  template <typename T>
    consteval auto reflect_object(T& value) -> info;
  template <typename T>
    consteval auto reflect_function(T& value) -> info;

  // @[extract<T>](#extractt)@
  template <typename T>
    consteval auto extract(info) -> T;

  // other type predicates (see @[the wording](#meta.reflection.queries-reflection-queries)@)
  consteval auto is_public(info r) -> bool;
  consteval auto is_protected(info r) -> bool;
  consteval auto is_private(info r) -> bool;
  consteval auto is_virtual(info r) -> bool;
  consteval auto is_pure_virtual(info r) -> bool;
  consteval auto is_override(info r) -> bool;
  consteval auto is_final(info r) -> bool;
  consteval auto is_deleted(info r) -> bool;
  consteval auto is_defaulted(info r) -> bool;
  consteval auto is_explicit(info r) -> bool;
  consteval auto is_noexcept(info r) -> bool;
  consteval auto is_bit_field(info r) -> bool;
  consteval auto is_enumerator(info r) -> bool;
  consteval auto is_const(info r) -> bool;
  consteval auto is_volatile(info r) -> bool;
  consteval auto is_mutable_member(info r) -> bool;
  consteval auto is_lvalue_reference_qualified(info r) -> bool;
  consteval auto is_rvalue_reference_qualified(info r) -> bool;
  consteval auto has_static_storage_duration(info r) -> bool;
  consteval auto has_thread_storage_duration(info r) -> bool;
  consteval auto has_automatic_storage_duration(info r) -> bool;
  consteval auto has_internal_linkage(info r) -> bool;
  consteval auto has_module_linkage(info r) -> bool;
  consteval auto has_external_linkage(info r) -> bool;
  consteval auto has_linkage(info r) -> bool;
  consteval auto is_class_member(info r) -> bool;
  consteval auto is_namespace_member(info r) -> bool;
  consteval auto is_nonstatic_data_member(info r) -> bool;
  consteval auto is_static_member(info r) -> bool;
  consteval auto is_base(info r) -> bool;
  consteval auto is_data_member_spec(info r) -> bool;
  consteval auto is_namespace(info r) -> bool;
  consteval auto is_function(info r) -> bool;
  consteval auto is_variable(info r) -> bool;
  consteval auto is_type(info r) -> bool;
  consteval auto is_type_alias(info r) -> bool;
  consteval auto is_namespace_alias(info r) -> bool;
  consteval auto is_complete_type(info r) -> bool;
  consteval auto has_complete_definition(info r) -> bool;
  consteval auto is_template(info r) -> bool;
  consteval auto is_function_template(info r) -> bool;
  consteval auto is_variable_template(info r) -> bool;
  consteval auto is_class_template(info r) -> bool;
  consteval auto is_alias_template(info r) -> bool;
  consteval auto is_conversion_function_template(info r) -> bool;
  consteval auto is_operator_function_template(info r) -> bool;
  consteval auto is_literal_operator_template(info r) -> bool;
  consteval auto is_constructor_template(info r) -> bool;
  consteval auto is_concept(info r) -> bool;
  consteval auto is_structured_binding(info r) -> bool;
  consteval auto is_value(info r) -> bool;
  consteval auto is_object(info r) -> bool;
  consteval auto has_template_arguments(info r) -> bool;
  consteval auto has_default_member_initializer(info r) -> bool;

  consteval auto is_special_member_function(info r) -> bool;
  consteval auto is_conversion_function(info r) -> bool;
  consteval auto is_operator_function(info r) -> bool;
  consteval auto is_literal_operator(info r) -> bool;
  consteval auto is_constructor(info r) -> bool;
  consteval auto is_default_constructor(info r) -> bool;
  consteval auto is_copy_constructor(info r) -> bool;
  consteval auto is_move_constructor(info r) -> bool;
  consteval auto is_assignment(info r) -> bool;
  consteval auto is_copy_assignment(info r) -> bool;
  consteval auto is_move_assignment(info r) -> bool;
  consteval auto is_destructor(info r) -> bool;
  consteval auto is_user_provided(info r) -> bool;

  // @[define_class](#data_member_spec-define_class)@
  struct data_member_options_t;
  consteval auto data_member_spec(info type_class,
                                  data_member_options_t options = {}) -> info;
  template <reflection_range R = initializer_list<info>>
    consteval auto define_class(info type_class, R&&) -> info;

  // @[define_static_string and define_static_array](#define_static_string-define_static_array)@
  consteval auto define_static_string(string_view str) -> const char *;
  consteval auto define_static_string(u8string_view str) -> const char8_t *;

  template <ranges::input_range R>
  consteval auto define_static_array(R&& r) -> span<ranges::range_value_t<R> const>;


  // @[data layout](#data-layout-reflection)@
  struct member_offsets {
    size_t bytes;
    size_t bits;
    constexpr auto total_bits() const -> size_t;
    auto operator<=>(member_offsets const&) const = default;
  };

  consteval auto offset_of(info r) -> member_offsets;
  consteval auto size_of(info r) -> size_t;
  consteval auto alignment_of(info r) -> size_t;
  consteval auto bit_size_of(info r) -> size_t;

}
```
:::

### `identifier_of`, `display_string_of`, `source_location_of` {#name-loc}

::: std
```c++
namespace std::meta {
  consteval auto identifier_of(info) -> string_view;
  consteval auto u8identifier_of(info) -> u8string_view;

  consteval auto display_string_of(info) -> string_view;
  consteval auto u8display_string_of(info) -> u8string_view;

  consteval auto has_identifier(info) -> bool;

  consteval auto source_location_of(info r) -> source_location;
}
```
:::

Given a reflection `r` representing a language construct `X` whose declaration introduces an identifier, and if that identifier is representable using the ordinary literal encoding, then `identifier_of(r)` returns a non-empty `string_view` containing that identifier. Otherwise, it is not a constant expression. Whether a reflected construct has an identifier can be checked with the `has_identifier` metafunction.

The function `u8identifier_of` returns the same identifier but as a `u8string_view`. Note that since all identifiers can be represented as UTF-8 string literals, `u8identifier_of` never fails to be a constant expression because of representability concerns.

Given any reflection `r`, `display_string_of(r)` and `u8display_string_of(r)` return an unspecified non-empty `string_view` and `u8string_view`, respectively.
Implementations are encouraged to produce text that is helpful in identifying the reflected construct (note: as an exercise, the Clang implementation of this proposal implements a pretty-printing `display_string_of` [as a non-intrinsic library function](https://github.com/bloomberg/clang-p2996/blob/8ce6449538510a2330f7227f53b40be7671b0b91/libcxx/include/experimental/meta#L2088-L2731)).

Given a reflection `r`, `source_location_of(r)` returns an unspecified `source_location`.
Implementations are encouraged to produce the correct source location of the item designated by the reflection.

### `type_of`, `parent_of`, `dealias`

::: std
```c++
namespace std::meta {
  consteval auto type_of(info r) -> info;
  consteval auto parent_of(info r) -> info;
  consteval auto dealias(info r) -> info;
}
```
:::

If `r` is a reflection designating a typed entity, `type_of(r)` is a reflection designating its type.
If `r` is already a type, `type_of(r)` is not a constant expression.
This can be used to implement the C `typeof` feature (which works on both types and expressions and strips qualifiers):

::: std
```cpp
consteval auto type_doof(std::meta::info r) -> std::meta::info {
  return type_remove_cvref(is_type(r) ? r : type_of(r));
}

#define typeof(e) [: type_doof(^e) :]
```
:::

`parent_of(r)` is a reflection designating its immediately enclosing class, function, or (possibly inline or anonymous) namespace.

If `r` represents an alias, `dealias(r)` represents the underlying entity.
Otherwise, `dealias(r)` produces `r`.
`dealias` is recursive - it strips all aliases:

::: std
```cpp
using X = int;
using Y = X;
static_assert(dealias(^int) == ^int);
static_assert(dealias(^X) == ^int);
static_assert(dealias(^Y) == ^int);
```
:::

### `object_of`, `value_of`

::: std
```c++
namespace std::meta {
  consteval auto object_of(info r) -> info;
  consteval auto value_of(info r) -> info;
}
```
:::

If `r` is a reflection of a variable denoting an object with static storage duration, then `object_of(r)` is a reflection of the object designated by the variable. If `r` is already a reflection of an object, `object_of(r)` is `r`. For all other inputs, `object_of(r)` is not a constant expression.

::: std
```c++
int x;
int &y = x;

static_assert(^x != ^y);
static_assert(object_of(^x) == object_of(^y));
```
:::

If `r` is a reflection of an enumerator, then `value_of(r)` is a reflection of the value of the enumerator. Otherwise, if `r` is a reflection of an object _usable in constant expressions_, then `value_of(r)` is a reflection of the value of the object. For all other inputs, `value_of(r)` is not a constant expression.

### `template_of`, `template_arguments_of`

::: std
```c++
namespace std::meta {
  consteval auto template_of(info r) -> info;
  consteval auto template_arguments_of(info r) -> vector<info>;
}
```
:::

If `r` is a reflection designating a specialization of some template, then `template_of(r)` is a reflection of that template and `template_arguments_of(r)` is a vector of the reflections of the template arguments. In other words, the preconditions on both is that `has_template_arguments(r)` is `true`.

For example:

::: std
```c++
std::vector<int> v = {1, 2, 3};
static_assert(template_of(type_of(^v)) == ^std::vector);
static_assert(template_arguments_of(type_of(^v))[0] == ^int);
```
:::



### `members_of`, `static_data_members_of`, `nonstatic_data_members_of`, `bases_of`, `enumerators_of` {#member-queries}

::: std
```c++
namespace std::meta {
  consteval auto members_of(info r) -> vector<info>;
  consteval auto bases_of(info type_class) -> vector<info>;

  consteval auto static_data_members_of(info type_class) -> vector<info>;
  consteval auto nonstatic_data_members_of(info type_class) -> vector<info>;

  consteval auto enumerators_of(info type_enum) -> vector<info>;

  consteval auto get_public_members(info type_class) -> vector<info>;
  consteval auto get_public_static_data_members(info type_class) -> vector<info>;
  consteval auto get_public_nonstatic_data_members(info type_class) -> vector<info>;
  consteval auto get_public_bases(info type_class) -> vector<info>;
}
```
:::

The template `members_of` returns a vector of reflections representing the direct members of the class type or namespace represented by its first argument.
Any non-static data members appear in declaration order within that vector.
Anonymous unions appear as a non-static data member of corresponding union type.
Reflections of structured bindings shall not appear in the returned vector.

The template `bases_of` returns the direct base classes of the class type represented by its first argument, in declaration order.

`static_data_members_of` and `nonstatic_data_members_of` return reflections of the static and non-static data members, in order, respectively.

`enumerators_of` returns the enumerator constants of the indicated enumeration type in declaration order.

The `get_public_meow` functions are equivalent to `meow_of` functions except that they additionally filter the results on those members for which `is_public(member)` is `true`.
The only other distinction is that `members_of` can be invoked on a namespace, while `get_public_members` can only be invoked on a class type (because it does not make sense to ask for the public members of a namespace).
This set of functions has a distinct API by demand for ease of grepping.

### `substitute`

::: std
```c++
namespace std::meta {
  template <reflection_range R = initializer_list<info>>
  consteval auto can_substitute(info templ, R&& args) -> bool;
  template <reflection_range R = initializer_list<info>>
  consteval auto substitute(info templ, R&& args) -> info;
}
```
:::

Given a reflection for a template and reflections for template arguments that match that template, `substitute` returns a reflection for the entity obtained by substituting the given arguments in the template.
If the template is a concept template, the result is a reflection of a constant of type `bool`.

For example:

::: std
```c++
constexpr auto r = substitute(^std::vector, std::vector{^int});
using T = [:r:]; // Ok, T is std::vector<int>
```
:::

This process might kick off instantiations outside the immediate context, which can lead to the program being ill-formed.

Note that the template is only substituted, not instantiated.  For example:

::: std
```c++
template<typename T> struct S { typename T::X x; };

constexpr auto r = substitute(^S, std::vector{^int});  // Okay.
typename[:r:] si;  // Error: T::X is invalid for T = int.
```
:::

`can_substitute(templ, args)` simply checks if the substitution can succeed (with the same caveat about instantiations outside of the immediate context).
If `can_substitute(templ, args)` is `false`, then `substitute(templ, args)` will be ill-formed.

### `reflect_invoke`

::: std
```c++
namespace std::meta {
  template <reflection_range R = initializer_list<info>>
  consteval auto reflect_invoke(info target, R&& args) -> info;
  template <reflection_range R1 = initializer_list<info>, reflection_range R2 = initializer_list<info>>
  consteval auto reflect_invoke(info target, R1&& tmpl_args, R2&& args) -> info;
}
```
:::

These metafunctions produce a reflection of the result of a call expression.

For the first overload: Letting `F` be the entity represented by `target`, and `A@~0~@, A@~1~@, ..., A@~N~@` be the sequence of entities represented by the values held by `args`: if the expression `F(A@~0~@, A@~1~@, ..., A@~N~@)` is a well-formed constant expression evaluating to a structural type that is not `void`, and if every value in `args` is a reflection of a value or object usable in constant expressions, then `reflect_invoke(target, args)` evaluates to a reflection of the result of `F(A@~0~@, A@~1~@, ..., A@~N~@)`. For all other invocations, `reflect_invoke(target, args)` is not a constant expression.

The second overload behaves the same as the first overload, except instead of evaluating `F(A@~0~@, A@~1~@, ..., A@~N~@)`, we require that `F` be a reflection of a template and evaluate `F<T@~0~@, T@~1~@, ..., T@~M~@>(A@~0~@, A@~1~@, ..., A@~N~@)`. This allows evaluating `reflect_invoke(^std::get, {std::meta::reflect_value(0)}, {e})` to evaluate to, approximately, `^std::get<0>([: e :])`.

If the returned reflection is of a value (rather than an object), the type of the reflected value is the cv-qualified (de-aliased) type of what's returned by the function.

A few possible extensions for `reflect_invoke` have been discussed among the authors. Given the advent of constant evaluations with side-effects, it may be worth allowing `void`-returning functions, but this would require some representation of "a returned value of type `void`". Construction of runtime call expressions is another exciting possibility. Both extensions require more thought and implementation experience, and we are not proposing either at this time.

### `reflect_value`, `reflect_object`, `reflect_function` {#reflect-expression-results}

::: std
```c++
namespace std::meta {
  template<typename T> consteval auto reflect_value(T expr) -> info;
  template<typename T> consteval auto reflect_object(T& expr) -> info;
  template<typename T> consteval auto reflect_function(T& expr) -> info;
}
```
:::

These metafunctions produce a reflection of the _result_ from evaluating the provided expression. One of the most common use-cases for such reflections is to specify the template arguments with which to build a specialization using `std::meta::substitute`.

`reflect_value(expr)` produces a reflection of the value computed by an lvalue-to-rvalue conversion on `expr`. The type of the reflected value is the cv-unqualified (de-aliased) type of `expr`. The result needs to be a permitted result of a constant expression, and `T` cannot be of reference type.

```cpp
static_assert(substitute(^std::array, {^int, std::meta::reflect_value(5)}) ==
              ^std::array<int, 5>);
```

`reflect_object(expr)` produces a reflection of the object designated by `expr`. This is frequently used to obtain a reflection of a subobject, which might then be used as a template argument for a non-type template parameter of reference type.

```cpp
template <int &> void fn();

int p[2];
constexpr auto r = substitute(^fn, {std::meta::reflect_object(p[1])});
```

`reflect_function(expr)` produces a reflection of the function designated by `expr`. It can be useful for reflecting on the properties of a function for which only a reference is available.

```cpp
consteval bool is_global_with_external_linkage(void(*fn)()) {
  std::meta::info rfn = std::meta::reflect_function(*fn);

  return (has_external_linkage(rfn) && parent_of(rfn) == ^::);
}
```

### `extract<T>`

::: std
```c++
namespace std::meta {
  template<typename T> consteval auto extract(info) -> T;
}
```
:::

If `r` is a reflection for a value of type `T`, `extract<T>(r)` is a prvalue whose evaluation computes the reflected value.

If `r` is a reflection for an object of non-reference type `T`, `extract<T&>(r)` and `extract<T const&>(r)` are lvalues referring to that object.
If the object is usable in constant expressions [expr.const], `extract<T>(r)` evaluates to its value.

If `r` is a reflection for an object of reference type `T` usable in constant-expressions, `extract<T>(r)` evaluates to that reference.

If `r` is a reflection for a function of type `F`, `extract<F*>(r)` evaluates to a pointer to that function.

If `r` is a reflection for a non-static member function and `T` is the type for a pointer to the reflected member function, `extract<T>(r)` evaluates to a pointer to the member function.

If `r` is a reflection for an enumerator constant of type `E`, `extract<E>(r)` evaluates to the value of that enumerator.

If `r` is a reflection for a non-bit-field non-reference non-static member of type `M` in a class `C`, `extract<M C::*>(r)` is the pointer-to-member value for that non-static member.

For other reflection values `r`, `extrace<T>(r)` is ill-formed.

The function template `extract` may feel similar to splicers, but unlike splicers it does not require its operand to be a constant-expression itself.
Also unlike splicers, it requires knowledge of the type associated with the entity represented by its operand.

### `data_member_spec`, `define_class`

::: std
```c++
namespace std::meta {
  struct data_member_options_t {
    struct name_type {
      template <typename T> requires constructible_from<u8string, T>
        consteval name_type(T &&);

      template <typename T> requires constructible_from<string, T>
        consteval name_type(T &&);
    };

    optional<name_type> name;
    optional<int> alignment;
    optional<int> width;
    bool no_unique_address = false;
  };
  consteval auto data_member_spec(info type,
                                  data_member_options_t options = {}) -> info;
  template <reflection_range R = initializer_list<info>>
  consteval auto define_class(info type_class, R&&) -> info;
}
```
:::

`data_member_spec` returns a reflection of a description of a declaration of a data member of given type. Optional alignment, bit-field-width, and name can be provided as well. An inner class `name_type`, which may be implicitly constructed from any of several "string-like" types (e.g., `string_view`, `u8string_view`, `char8_t[]`, `char_t[]`), is used to represent the name. If a `name` is provided, it must be a valid identifier when interpreted as a sequence of code-units. Otherwise, the name of the data member is unspecified.

`define_class` takes the reflection of an incomplete class/struct/union type and a range of reflections of data member descriptions and completes the given class type with data members as described (in the given order).
The given reflection is returned. For now, only data member reflections are supported (via `data_member_spec`) but the API takes in a range of `info` anticipating expanding this in the near future.

For example:

::: std
```c++
union U;
static_assert(is_type(define_class(^U, {
  data_member_spec(^int),
  data_member_spec(^char),
  data_member_spec(^double),
})));

// U is now defined to the equivalent of
// union U {
//   int $_0$;
//   char $_1$;
//   double $_2$;
// };

template<typename T> struct S;
constexpr auto s_int_refl = define_class(^S<int>, {
  data_member_spec(^int, {.name="i", .alignment=64}),
  data_member_spec(^int, {.name=u8"こんにち"}),
});

// S<int> is now defined to the equivalent of
// template<> struct S<int> {
//   alignas(64) int i;
//               int こんにち;
// };
```
:::

When defining a `union`, if one of the alternatives has a non-trivial destructor, the defined union will _still_ have a destructor provided - that simply does nothing.
This allows implementing [variant](#a-simple-variant-type) without having to further extend support in `define_class` for member functions.

If `type_class` is a reflection of a type that already has a definition, or which is in the process of being defined, the call to `define_class` is not a constant expression.

### `define_static_string`, `define_static_array`
::: std
```c++
namespace std::meta {
  consteval auto define_static_string(string_view str) -> const char *;
  consteval auto define_static_string(u8string_view str) -> const char8_t *;

  template <ranges::input_range R>
  consteval auto define_static_array(R&& r) -> span<ranges::range_value_t<R> const>;
}
```
:::

Given a `string_view` or `u8string_view`, `define_static_string` returns a pointer to an array of characters containing the contents of `str` followed by a null terminator. The array object has static storage duration, is not a subobject of a string literal object, and is usable in constant expressions; a pointer to such an object meets the requirements for use as a non-type template argument.

::: std
```cpp
template <const char *P> struct C { };

const char msg[] = "strongly in favor";  // just an idea..

C<msg> c1;                          // ok
C<"nope"> c2;                       // ill-formed
C<define_static_string("yay")> c3;  // ok
```
:::

In the absence of general support for non-transient constexpr allocation, such a facility is essential to building utilities like pretty printers.

An example of such an interface might be built as follow:

::: std
```cpp
template <std::meta::info R> requires is_value(R)
  consteval auto render() -> std::string;

template <std::meta::info R> requires is_type(R)
  consteval auto render() -> std::string;

template <std::meta::info R> requires is_variable(R)
  consteval auto render() -> std::string;

// ...

template <std::meta::info R>
consteval auto pretty_print() -> std::string_view {
  return define_static_string(render<R>());
}
```
:::

This strategy [lies at the core](https://github.com/bloomberg/clang-p2996/blob/149cca52811b59b22608f6f6e303f6589969c999/libcxx/include/experimental/meta#L2317-L2321) of how the Clang/P2996 fork builds its example implementation of the `display_string_of` metafunction.

`define_static_array` is a more general version of `define_static_string` that works for all types. The difference between the two is that `define_static_string` produces a null-terminated array, and thus returns just a pointer, while `define_static_array` produces an array that is the same size as the input range.

Technically, `define_static_array` can be used to implement `define_static_string`:

::: std
```cpp
consteval auto define_static_string(string_view str) -> char const* {
  return define_static_array(views::concat(str, views::single('\0'))).data();
}
```
:::

But that's a fairly awkward implementation, and the string use-case is sufficiently common as to merit a more ergonomic solution.


### Data Layout Reflection
::: std
```c++
namespace std::meta {
  struct member_offsets {
    size_t bytes;
    size_t bits;

    constexpr auto total_bits() const -> size_t {
      return CHAR_BIT * bytes + bits;
    }

    auto operator<=>(member_offsets const&) const = default;
  };

  consteval auto offset_of(info r) -> member_offsets;
  consteval auto size_of(info r) -> size_t;
  consteval auto alignment_of(info r) -> size_t;
  consteval auto bit_size_of(info r) -> size_t;

}
```
:::

These are generalized versions of some facilities we already have in the language.

* `offset_of` takes a reflection of a non-static data member or a base class subobject and returns the offset of it - in bytes and then leftover bits (always between `0` and `7` inclusive).
* `size_of` takes the reflection of a type, object, variable, non-static data member, or base class subobject and returns its size.
* `alignment_of` takes the reflection of a type, non-static data member, or base class subobject and returns its alignment.
* `bit_size_of` gives the size of a base class subobject or non-static data member, except in bits.

::: std
```cpp
struct Msg {
    uint64_t a : 10;
    uint64_t b :  8;
    uint64_t c : 25;
    uint64_t d : 21;
};

static_assert(offset_of(^Msg::a) == member_offsets{0, 0});
static_assert(offset_of(^Msg::b) == member_offsets{1, 2});
static_assert(offset_of(^Msg::c) == member_offsets{2, 2});
static_assert(offset_of(^Msg::d) == member_offsets{5, 3});

static_assert(bit_size_of(^Msg::a) == 10);
static_assert(bit_size_of(^Msg::b) == 8);
static_assert(bit_size_of(^Msg::c) == 25);
static_assert(bit_size_of(^Msg::d) == 21);

static_assert(offset_of(^Msg::a).total_bits() == 0);
static_assert(offset_of(^Msg::b).total_bits() == 10);
static_assert(offset_of(^Msg::c).total_bits() == 18);
static_assert(offset_of(^Msg::d).total_bits() == 43);

```
:::


### Other Type Traits

There is a question of whether all the type traits should be provided in `std::meta`.
For instance, a few examples in this paper use `std::meta::type_remove_cvref(t)` as if that exists.
Technically, the functionality isn't strictly necessary - since it can be provided indirectly:

::: cmptable
### Direct
```cpp
std::meta::type_remove_cvref(type)
```

### Indirect
```cpp
std::meta::substitute(^std::remove_cvref_t, {type})
```

---

```cpp
std::meta::type_is_const(type)
```

```cpp
std::meta::extract<bool>(std::meta::substitute(^std::is_const_v, {type}))
```
:::

Having `std::meta::meow` for every trait `std::meow` is more straightforward and will likely be faster to compile, though means we will have a much larger library API.
There are quite a few traits in [meta]{.sref} - but it should be easy enough to specify all of them.
So we're doing it.

Now, one thing that came up is that the straightforward thing we want to do is to simply add a `std::meta::meow` for every trait `std::meow` and word it appropriately. That's what the current wording in this revision does.
However, we've run into a conflict.
The standard library type traits are all *type* traits - they only accept types.
As such, their names are simply things like `std::is_pointer`, `std::is_const`, `std::is_lvalue_reference`, and so forth.
Renaming it to `std::type_is_pointer`, for instance, would be a waste of characters since there's nothing else the argument could be save for a type.
But this is no longer the case.
Consider `std::meta::is_function(e)`, which is currently actually specified twice in our wording having two different meanings:

1. A consteval function equivalent of the type trait `std::is_function<T>`, such that `std::meta::is_function(e)` mandates that `e` reflect a type and checks if that type is a function type.
  This is the same category of type trait as the ones mentioned above.
2. A new kind of reflection query `std::meta::is_function(e)` which asks if `e` is the reflection of a function (as opposed to a type or a namespace or a template, etc.).
  This is the same category of query as `std::meta::is_template` or `std::meta::is_concept` or `std::meta::is_namespace`.

Both of these are useful, yet they mean different things entirely - the first is ill-formed when passed a reflection of a function (as opposed to a function type), and the second would simply answer `false` for the reflection of _any_ type (function type or otherwise).
So what do we do?

Probably the most straightforward choice would be to either prefix or suffix all of the type traits with `_type`.
We think prefix is a little bit better because it groups all the type traits together and perhaps make it clearer that the argument(s) must be types.
That is: `std::is_pointer<T>` because `std::meta::type_is_pointer(^T)`, `std::is_arithmetic<T>` becomes `std::meta::type_is_arithmetic(^T)`, and so forth.
The advantage of this approach is that it very likely just works, also opening the door to making a more general `std::meta::is_const(e)` that checks not just if `e` is a `const`-qualified type but also if it's a `const`-qualified object or a `const`-qualified member, etc.
The disadvantage is that the suffixed names would not be familiar - we're much more familiar with the name `is_copy_constructible` than we would be with `type_is_copy_constructible`.

That said, it's not too much added mental overhead to remember `type_is_copy_constructible` and this avoids have to remember which type traits have the suffix and which don't. Not to mention that _many_ of the type traits read as if they would accept objects just fine (e.g. `is_trivially_copyable`). So we propose that simply all the type traits be suffixed with `*_type`.

## ODR Concerns

Static reflection invariably brings new ways to violate ODR.

```cpp
// File 'cls.h'
struct Cls {
  void odr_violator() {
    if constexpr (members_of(parent_of(^std::size_t)).size() % 2 == 0)
      branch_1();
    else
      branch_2();
  }
};
```

Two translation units including `cls.h` can generate different definitions of `Cls::odr_violator()` based on whether an odd or even number of declarations have been imported from `std`. Branching on the members of a namespace is dangerous because namespaces may be redeclared and reopened: the set of contained declarations can differ between program points.

The creative programmer will find no difficulty coming up with other predicates which would be similarly dangerous if substituted into the same `if constexpr` condition: for instance, given a branch on `is_complete_type(^T)`, if one translation unit `#include`s a forward declaration of `T`, another `#include`s a complete definition of `T`, and they both afterwards `#include "cls.h"`, the result will be an ODR violation.

Additional papers are already in flight proposing additional metafunctions that pose similar dangers. For instance, [@P3096R1] proposes the `parameters_of` metafunction. This feature is important for generating language bindings (e.g., Python, JavaScript), but since parameter names can differ between declarations, it would be dangerous for a member function defined in a header file to branch on the name of a parameter.

These cases are not difficult to identify: Given an entity `E` and two program points `P1` and `P2` from which a reflection of `E` may be optained, it is unsafe to branch runtime code generation on any property of `E` (e.g., namespace members, parameter names, completeness of a class) that can be modified between `P1` and `P2`. Worth noting as well, these sharp edges are not unique (or new) to reflection: It is already possible to build an ODR trap based on the completeness of a class using C++23.

Education and training are important to help C++ users avoid such sharp edges, but we do not find them sufficiently concerning to give pause to our enthusiasm for the features proposed by this paper.

# Proposed Wording

[Throughout the wording, we say that a reflection (an object of type `std::meta::info`) *represents* some source construct, while splicing that reflection *designates* that source construct. For instance, `^int` represents the type `int` and `[: ^int :]` designates the type `int`.]{.ednote}

## Language

### [lex.phases]{.sref} Phases of translation {-}

Modify the wording for phases 7-8 of [lex.phases]{.sref} as follows:

::: std

[7]{.pnum} Whitespace characters separating tokens are no longer significant. Each preprocessing token is converted into a token (5.6). The resulting tokens constitute a translation unit and are syntactically and semantically analyzed and translated.
[ Plainly constant-evaluated expressions ([expr.const]) appearing outside template declarations are evaluated in lexical order.
  Diagnosable rules ([intro.compliance.general]{.sref}) that apply to constructs whose syntactic end point occurs lexically after the syntactic end point of a plainly constant-evaluated expression X are considered in a context where X has been evaluated exactly once.]{.addu}
[...]

[8]{.pnum} [...]
All the required instantiations are performed to produce instantiation units.
[ Plainly constant-evaluated expressions ([expr.const]) appearing in those instantiation units are evaluated in lexical order as part of the instantiation process.
  Diagnosable rules ([intro.compliance.general]{.sref}) that apply to constructs whose syntactic end point occurs lexically after the syntactic end point of a plainly constant-evaluated expression X are considered in a context where X has been evaluated exactly once.]{.addu}
[...]

:::

### [lex.pptoken]{.sref} Preprocessing tokens {-}

Add a bullet after [lex.pptoken]{.sref} bullet (3.2):

::: std
  ...

  --- Otherwise, if the next three characters are `<::` and the subsequent character is neither `:` nor `>`, the `<` is treated as a preprocessing token by itself and not as the first character of the alternative token `<:`.

::: addu
  --- Otherwise, if the next three characters are `[::` and the subsequent character is not `:` or if the next three characters are `[:>`, the `[` is treated as a preprocessing token by itself and not as the first character of the preprocessing token `[:`.
:::
  ...
:::

### [lex.operators]{.sref} Operators and punctuators {-}

Change the grammar for `$operator-or-punctuator$` in paragraph 1 of [lex.operators]{.sref} to include splicer delimiters:

::: std
```
  $operator-or-punctuator$: @_one of_@
         {        }        [        ]        (        )        @[`[:        :]`]{.addu}@
         <:       :>       <%       %>       ;        :        ...
         ?        ::       .       .*        ->       ->*      ~
         !        +        -        *        /        %        ^        &        |
         =        +=       -=       *=       /=       %=       ^=       &=       |=
         ==       !=       <        >        <=       >=       <=>      &&       ||
         <<       >>       <<=      >>=      ++       --       ,
         and      or       xor      not      bitand   bitor    compl
         and_eq   or_eq    xor_eq   not_eq
```
:::

### [basic.def.odr]{.sref} One-definition rule {-}

Modify paragraph 4.1 to cover splicing of functions:

::: std
- [4.1]{.pnum} A function is named by an expression or conversion if it is the selected member of an overload set ([basic.lookup], [over.match], [over.over]) in an overload resolution performed as part of forming that expression or conversion, [or if it is designated by a _splice-expression_ ([expr.prim.splice]),]{.addu} unless it is a pure virtual function and either the expression is not an _id-expression_ naming the function with an explicitly qualified name or the expression forms a pointer to member ([expr.unary.op]).
:::

Modify the first sentence of paragraph 5 to cover splicing of variables:

::: std
- [5]{.pnum} A variable is named by an expression if the expression is an _id-expression_ [or _splice-expression_ ([expr.prim.splice])]{.addu} that designates it.
:::

Modify paragraph 6 to cover splicing of structured bindings:

::: std
- [6]{.pnum} A structured binding is odr-used if it appears as a potentially-evaluated expression[, or if a reflection of it is the operand of a potentially-evaluated _splice-expression_ ([expr.prim.splice])]{.addu}.
:::

Prepend before paragraph 15 of [basic.def.odr]{.sref}:

::: std

::: addu

[15pre]{.pnum} If a class `C` is defined in a translation unit with a call to a specialization of `std::meta::define_class`, every definition of that class shall be the result of a call to the same specialization; and for every reflection in the range of reflections describing its class members and unnamed bit-fields, every other such call shall have a corresponding value, occupying the same position in its respective range, to which the reflection compares equal.

:::


[15]{.pnum} [Otherwise, for]{.addu} [For]{.rm} any definable item D with definitions ...
:::

### [basic.lookup.argdep]{.sref} Argument-dependent name lookup {-}

Modify the first bullet of paragraph 3 of [basic.lookup.argdep]{.sref} as follows:

::: std

[3]{.pnum} ... Any `$typedef-name$`s and `$using-declaration$`s used to specify the types do not contribute to this set. The set of entities is determined in the following way:

- [3.1]{.pnum} [If `T` is `std::meta::info`, its associated set of entities is the singleton containing the function `std::meta::is_type`.]{.addu} If `T` is [a]{.rm} [any other]{.addu} fundamental type, its associated set of entities is empty.
- [3.2]{.pnum} If `T` is a class type ...

:::

### [basic.lookup.qual.general]{.sref} General {-}

FIXME. Have to handle splices in here, because they're not actually "component names". Now `$splice-namespace-qualifier$` is only a namespace too.

Extend [basic.lookup.qual.general]{.sref}/1-2 to cover `$splice-namespace-qualifier$`:

::: std
[1]{.pnum} Lookup of an *identifier* followed by a ​`::`​ scope resolution operator considers only namespaces, types, and templates whose specializations are types. If a name, `$template-id$`, [or]{.rm} `$computed-type-specifier$`[, or `$splice-namespace-qualifier$`]{.addu} is followed by a ​`::`​, it shall designate a namespace, class, enumeration, or dependent type, and the ​::​ is never interpreted as a complete nested-name-specifier.

[2]{.pnum} A member-qualified name is the (unique) component name ([expr.prim.id.unqual]), if any, of

* [2.1]{.pnum} an *unqualified-id* or
* [2.2]{.pnum} a `$nested-name-specifier$` of the form `$type-name$ ::` [or]{.rm}[,]{.addu} `$namespace-name$ ::`[, or `$splice-namespace-qualifier$ ::`]{.addu}

in the *id-expression* of a class member access expression ([expr.ref]). [...]
:::

### [basic.link]{.sref} Program and Linkage {-}

Add a bullet to paragraph 13:

::: std

[13]{.pnum} A declaration `$D$` _names_ an entity `$E$` if

* [13.1]{.pnum} `$D$` contains a _lambda-expression_ whose closure type is `$E$`,
* [13.1+]{.pnum} [`$D$` contains an expression that represents either `$E$` or a `$typedef-name$` or `$namespace-alias$` that denotes `$E$`,]{.addu}
* [13.2]{.pnum} `$E$` is not a function or function template and `$D$` contains an *id-expression*, *type-specifier*, *nested-name-specifier*, *template-name*, or *concept-name denoting* `$E$`, or
* [13.#]{.pnum} `$E$` is a function or function template and `$D$` contains an expression that names `$E$` ([basic.def.odr]) or an *id-expression* that refers to a set of overloads that contains `$E$`.

:::

[The below addition of "value or object of a TU-local type" is in part a drive-by fix to make sure that enumerators in a TU-local enumeration are also TU-local]{.ednote}

Extend the definition of _TU-local_ values and objects to include reflections:

::: std

[16]{.pnum} A value or object is _TU-local_ if either

* [16.1]{.pnum} it is, or is a pointer to, a TU-local function or the object associated with a TU-local variable, [or]{.rm}

:::addu
* [16.1a]{.pnum} it is a value or object of a TU-local type,
* [16.1b]{.pnum} it is a reflection representing
  * [16.1b.#]{.pnum} a TU-local value or object, or
  * [16.1b.#]{.pnum} a `$typedef-name$`, namespace alias, or base specifier introduced by an exposure, or
:::
* [16.2]{.pnum} it is an object of class or array type and any of its subobjects or any of the objects or functions to which its non-static data members of reference type refer is TU-local and is usable in constant expressions.

:::

### [basic.types.general]{.sref} General {-}

Change the first sentence in paragraph 9 of [basic.types.general]{.sref} as follows:

::: std
[9]{.pnum} Arithmetic types (6.8.2), enumeration types, pointer types, pointer-to-member types (6.8.4), [`std::meta::info`,]{.addu} `std::nullptr_t`, and cv-qualified (6.8.5) versions of these types are collectively called scalar types.
:::

Add a new paragraph at the end of [basic.types.general]{.sref} as follows:

::: std
::: addu

[*]{.pnum} A *consteval-only type* is one of the following:

  - `std::meta::info`, or
  - a pointer or reference to a consteval-only type, or
  - an (possibly multi-dimensional) array of a consteval-only type, or
  - a class type with a base class or non-static data member of consteval-only type, or
  - a function type with a return type or parameter type of consteval-only type, or
  - a pointer-to-member type to a class `C` of type `M` where either `C` or `M` is a consteval-only type.

An object of consteval-only type shall either end its lifetime during the evaluation of a manifestly constant-evaluated expression or conversion ([expr.const]{.sref}), or be a constexpr variable for which every expression that names the variable is within an immediate function context.

:::
:::

### [basic.fundamental]{.sref} Fundamental types {-}

Add a new paragraph before the last paragraph of [basic.fundamental]{.sref} as follows:

::: std
::: addu

[17 - 1]{.pnum} A value of type `std::meta::info` is called a _reflection_. There exists a unique _null reflection_; every other reflection is a representation of

* a value with structural type ([temp.param]),
* an object with static storage duration,
* a variable,
* a structured binding,
* a function,
* an enumerator,
* a type,
* a `$typedef-name$`,
* a class member,
* a bit-field,
* a primary class template, function template, primary variable template, alias template, or concept,
* a namespace or namespace alias,
* a base class specifier, or
* a description of a declaration of a non-static data member.

An expression convertible to a reflection is said to _represent_ the corresponding entity, alias, object, value, base class specifier, or description of a declaration of a non-static data member.

:::
:::

### [expr.prim]{.sref} Primary expressions {-}

Change the grammar for `$primary-expression$` in [expr.prim]{.sref} as follows:

::: std
```diff
  $primary-expression$:
     $literal$
     this
     ( $expression$ )
     $id-expression$
     $lambda-expression$
     $fold-expression$
     $requires-expression$
+    $splice-expression$
```
:::

### 7.5.4.0* [expr.prim.id.splice] Splice specifiers {-}

FIXME: The wording here, and usage throughout.

Add a new grammar term for convenience:

::: std
::: addu
```
$splice-specifier$:
  [: $constant-expression$ :]
```

[1]{.pnum} The `$constant-expression$` of a `$splice-specifier$` shall be a converted constant expression ([expr.const]) contextually convertible to `std::meta::info`.

[2]{.pnum} Let `E` be the value of the converted `$constant-expression$`. The `$splice-specifier$` designates what `E` represents.

[3]{.pnum} A `$splice-specifier$` is dependent if the converted `$constant-expression$` is value-dependent.
:::
:::

### [expr.prim.id.general]{.sref} General {-}

Add a carve-out for reflection in [expr.prim.id.general]{.sref}/4:

::: std
[4]{.pnum} An `$id-expression$` that denotes a non-static data member or implicit object member function of a class can only be used:

* [4.#]{.pnum} as part of a class member access (after any implicit transformation (see above)) in which the object expression refers to the member's class or a class derived from that class, or

::: addu
* [4.#]{.pnum} as an operand to the reflection operator ([expr.reflect]), or
:::

* [4.#]{.pnum} to form a pointer to member ([expr.unary.op]), or
* [4.#]{.pnum} if that id-expression denotes a non-static data member and it appears in an unevaluated operand.
:::

### [expr.prim.id.qual]{.sref} Qualified names {-}

Add a production to the grammar for `$nested-name-specifier$` as follows:

::: std
```diff
  $nested-name-specifier$:
      ::
      $type-name$ ::
      $namespace-name$ ::
+     $splice-namespace-qualifier$ ::
      $computed-type-specifier$ ::
      $nested-name-specifier$ $identifier$ ::
      $nested-name-specifier$ template@~_opt_~@ $simple-template-id$ ::
+
+ $splice-namespace-qualifier$:
+     $splice-specifier$
```
:::

Add a new paragraph restricting `$splice-namespace-qualifier$`, and renumber accordingly:

::: std
::: addu
[0]{.pnum} The `$splice-specifier$` of a `$splice-namespace-qualifier$` shall designate a namespace or namespace alias.
:::

[1]{.pnum} The component names of a `$qualified-id$` are [...]
:::

Clarify that a splice cannot appear in a declarative `$nested-name-specifier$`:

::: std
[2]{.pnum} A `$nested-name-specifier$` is _declarative_ if it is part of

* a `$class-head-name$`,
* an `$enum-head-name$`,
* a `$qualified-id$` that is the `$id-expression$` of a `$declarator-id$`, or
* a declarative `$nested-name-specifier$`.

A declarative `$nested-name-specifier$` shall not have a `$decltype-specifier$` [or a `$splice-specifier$`]{.addu}. A declaration that uses a declarative `$nested-name-specifier$` shall be a friend declaration or inhabit a scope that contains the entity being redeclared or specialized.
:::

Extend the next paragraph to also cover splices, and prefer the verb "designate" over "nominate":

::: std
[4]{.pnum} The `$nested-name-specifier$` `​::`​ [nominates]{.rm} [designates]{.addu} the global namespace. A `$nested-name-specifier$` with a `$computed-type-specifier$` [nominates]{.rm} [designates]{.addu} the type denoted by the `$computed-type-specifier$`, which shall be a class or enumeration type. [A `$nested-name-specifier$` with a `$splice-namespace-qualifier$` [nominates]{.rm} [designates]{.addu} the same namespace or namespace alias as the `$splice-namespace-qualifier$`.]{.addu} If a `$nested-name-specifier$` _N_ is declarative and has a `$simple-template-id$` with a template argument list _A_ that involves a template parameter, let _T_ be the template [nominated]{.rm} [designated]{.addu} by _N_ without _A_. _T_ shall be a class template.

...

:::

### 7.5.8* [expr.prim.splice] Expression splicing {-}

Add a new subsection of [expr.prim]{.sref} following [expr.prim.req]{.sref}

::: std
::: addu
**Expression Splicing   [expr.prim.splice]**

FIXME: text for the template version.

```
$splice-expression$:
   $splice-specifier$
   template $splice-specifier$ < $template-argument-list$@~_opt_~@ >
```

[#]{.pnum} The `$splice-specifier$` shall not designate an unnamed bit-field, a constructor or destructor, or a constructor template or destructor template.

[#]{.pnum} For a `$splice-expression$` of the form `$splice-specifier$`, let `$E$` be the object, value, or entity designated by `$splice-specifier$`.

* [#.#]{.pnum} If `$E$` is an object, a function, or a non-static data member, the expression is an lvalue designating `$E$`. The expression has the same type as `$E$`, and is a bit-field if and only if `$E$` is a bit-field.

* [#.#]{.pnum} Otherwise, if `$E$` is a variable or a structured binding, the expression is an lvalue designating the same object as `$E$`. The expression has the same type as `$E$`, and is a bit-field if and only if `$E$` is a bit-field.

* [#.#]{.pnum} Otherwise, `$E$` shall be a value or an enumerator. The expression is a prvalue whose evaluation computes `$E$` and whose type is the same as `$E$`.

[Access checking of class members occurs during lookup, and therefore does not pertain to splicing.]{.note}
:::
:::

### [expr.post.general]{.sref} General {-}

Add a production to `$postfix-expression$` for splices in member access expressions:

::: std
```diff
[1]{.pnum} Postfix expressions group left-to-right.
  $postfix-expression$:
    ...
    $postfix-expression$ . $template$@~_opt_~@ $id-expression$
+   $postfix-expression$ . $template$@~_opt_~@ $splice-expression$
    $postfix-expression$ -> $template$@~_opt_~@ $id-expression$
+   $postfix-expression$ -> $template$@~_opt_~@ $splice-expression$
```
:::

### [expr.ref]{.sref} Class member access {-}

Modify paragraph 1 to account for splices in member access expressions:

::: std
[1]{.pnum} A postfix expression followed by a dot `.` or an arrow `->`, optionally followed by the keyword template, and then followed by an _id-expression_[, or a _splice-expression_ designating a class member]{.addu}, is a postfix expression. [If the keyword `template` is used, the following unqualified name is considered to refer to a template ([temp.names]). If a `$simple-template-id$` results and is followed by a `​::`​, the _id-expression_ [or _splice-expression_]{.addu} is a qualified-id.]{.note}

:::

Modify paragraph 2 to account for splices in member access expressions:

::: std
[2]{.pnum} For the first option, if the [dot is followed by an]{.addu} `$id-expression$` [names]{.rm} [ or `$splice-expression$` designating]{.addu} a static member or an enumerator, the first expression is a discarded-value expression ([expr.context]); if the `$id-expression$` [or `$splice-expression$` designates]{.addu} [names]{.rm} a non-static data member, the first expression shall be a glvalue. For the second option (arrow), the first expression shall be a prvalue having pointer type. The expression `E1->E2` is converted to the equivalent form `(*(E1)).E2`; the remainder of [expr.ref] will address only the first option (dot).
:::

Modify paragraph 3 to account for splices in member access expressions:

::: std
[3]{.pnum} The postfix expression before the dot is evaluated; the result of that evaluation, together with the `$id-expression$` [or `$splice-expression$`]{.addu}, determines the result of the entire postfix expression.
:::

Modify paragraph 4 to account for splices in member access expressions:

::: std
[4]{.pnum} Abbreviating [`$postfix-expression$`.`$id-expression$`]{.rm} [`$postfix-expression$.EXPR`, where `EXPR` is the `$id-expression$` or `$splice-expression$` following the dot,]{.addu} as `E1.E2`, `E1` is called the `$object expression$`. [...]

:::

Adjust the language in paragraphs 6-9 to account for splice-specifiers.

::: std

[6]{.pnum} If `E2` [is]{.rm} [designates]{.addu} a bit-field, `E1.E2` is a bit-field. [...]

[7]{.pnum} If [the entity designated by]{.addu} `E2` is declared to have type "reference to `T`", then `E1.E2` is an lvalue of type `T`. If `E2` [is]{.rm} [designates]{.addu} a static data member, `E1.E2` designates the object or function to which the reference is bound, otherwise `E1.E2` designates the object or function to which the corresponding reference member of `E1` is bound. Otherwise, one of the following rules applies.

* [#.#]{.pnum} If `E2` [is]{.rm} [designates]{.addu} a static data member and the type of `E2` is `T`, then `E1.E2` is an lvalue; [...]
* [#.#]{.pnum} If `E2` [is]{.rm} [designates]{.addu} a non-static data member and the type of `E1` is "_cq1_ _vq1_ `X`", and the type of `E2` is "_cq2 vq2_ `T`", [...]. If [the entity designated by]{.addu} `E2` is declared to be a `mutable` member, then the type of `E1.E2` is "_vq12_ `T`". If [the entity designated by]{.addu} `E2` is not declared to be a `mutable` member, then the type of `E1.E2` is "_cq12_ _vq12_ `T`".

[...]

* [#.4]{.pnum} If `E` [is]{.rm} [designates]{.addu} a nested type, the expression `E1.E2` is ill-formed.

* [#.#]{.pnum} If `E2` [is]{.rm} [designates]{.addu} a member enumerator and the type of `E2` is `T`, the expression `E1.E2` is a prvalue of type `T` whose value is the value of the enumerator.

[8]{.pnum} If `E2` [is]{.rm} [designates]{.addu} a non-static member [`$M$`]{.addu}, the program is ill-formed if the class of which [`E2`]{.rm} [`$M$`]{.addu} is directly a member is an ambiguous base ([class.member.lookup]) of the naming class ([class.access.base]) of [`E2`]{.rm} [`$M$`]{.addu}.

[9]{.pnum} If [the entity designated by]{.addu} `E2` is a non-static member and the result of `E1` is an object whose type is not similar ([conv.qual]) to the type of `E1`, the behavior is undefined.

:::

### [expr.unary.general]{.sref} General {-}

Change [expr.unary.general]{.sref} paragraph 1 to add productions for the new operator:

::: std
[1]{.pnum} Expressions with unary operators group right-to-left.
```diff
  $unary-expression$:
     ...
     $delete-expression$
+    $reflect-expression$
```
:::

### [expr.unary.op]{.sref} Unary operators {-}

Modify paragraphs 3 and 4 to permit forming a pointer-to-member with a splice.

::: std
[3]{.pnum} The operand of the unary `&` operator shall be an lvalue of some type `T`.

* [#.#]{.pnum} If the operand is a `$qualified-id$` [or `$splice-expression$`]{.addu} [naming]{.rm} [designating]{.addu} a non-static or variant member of some class `C`, other than an explicit object member function, the result has type "pointer to member of class `C` of type `T`" and designates `C::m`.

* [#.#]{.pnum} Otherwise, the result has type "pointer to `T`" and points to the designated object ([intro.memory]{.sref}) or function ([basic.compound]{.sref}). If the operand designates an explicit object member function ([dcl.fct]{.sref}), the operand shall be a `$qualified-id$` [or a `$splice-expression$`]{.addu}.

[4]{.pnum} A pointer to member is only formed when an explicit `&` is used and its operand is a `$qualified-id$` [or `$splice-expression$`]{.addu} not enclosed in parentheses.

:::

### 7.6.2.10* [expr.reflect] The reflection operator {-}

Add a new subsection of [expr.unary]{.sref} following [expr.delete]{.sref}

::: std
::: addu
**The Reflection Operator   [expr.reflect]**

FIXME: `$template-name$` and `$id-expression$` can both refer to template names, have to handle this better. See wording in the template argument parsing section.

```
$reflect-expression$:
   ^ ::
   ^ $nested-name-specifier$@~_opt_~@ $namespace-name$
   ^ $nested-name-specifier$@~_opt_~@ $template-name$
   ^ $nested-name-specifier$@~_opt_~@ $concept-name$
   ^ $type-id$
   ^ $id-expression$
```

[#]{.pnum} The unary `^` operator, called the _reflection operator_, yields a prvalue of type `std::meta::info` ([basic.fundamental]{.sref}).

[#]{.pnum} A _reflect-expression_ is parsed as the longest possible sequence of tokens that could syntactically form a _reflect-expression_.

[#]{.pnum}

::: example
```
static_assert(is_type(^int()));    // ^ applies to the type-id "int()"

template<bool> struct X {};
bool operator<(std::meta::info, X<false>);
consteval void g(std::meta::info r, X<false> xv) {
  r == ^int && true;    // error: ^ applies to the type-id "int&&"
  r == ^int & true;     // error: ^ applies to the type-id "int&"
  r == (^int) && true;  // OK
  r == ^int &&&& true;  // OK
  ^X < xv;              // error: < starts template argument list
  (^X) < xv;            // OK
}


```
:::

[#]{.pnum} When applied to `::`, the reflection operator produces a reflection for the global namespace.
When applied to a `$namespace-name$`, the reflection operator produces a reflection for the indicated namespace or namespace alias.

[#]{.pnum} When applied to a `$template-name$`, the reflection operator produces a reflection for the indicated template.

[#]{.pnum} When applied to a `$concept-name$`, the reflection operator produces a reflection for the indicated concept.

[#]{.pnum} When applied to a `$typedef-name$`, the reflection operator produces a reflection of the indicated `$typedef-name$`. When applied to any other `$type-id$`, the reflection operator produces a reflection of the indicated type.

[#]{.pnum} When applied to an `$id-expression$`, the reflection operator produces a reflection as follows:

* [#.#]{.pnum} When applied to an enumerator, the reflection operator produces a reflection of the enumerator designated by the operand.

* [#.#]{.pnum} Otherwise, when applied to an overload set `S`, if the assignment of `S` to an invented variable of type `const auto` ([dcl.type.auto.deduct]{.sref}) would select a unique candidate function `F` from `S`, the result is a reflection of `F`. Otherwise, the expression `^S` is ill-formed.

* [#.#]{.pnum} Otherwise, when applied to one of

  * [#.#.#]{.pnum} a non-type template parameter of non-class and non-reference type or
  * [#.#.#]{.pnum} a `$pack-index-expression$` of non-class and non-reference type

  the reflection operator produces a reflection of the value computed by the operand.

* [#.#]{.pnum} Otherwise, the reflection operator produces a reflection of the variable, function, or non-static member designated by the operand.
The `$id-expression$` is not evaluated.

::: example
```cpp
template <typename T> void fn() requires (^T != ^int);
template <typename T> void fn() requires (^T == ^int);
template <typename T> void fn() requires (sizeof(T) == sizeof(int));

constexpr auto R = ^fn<char>;     // OK
constexpr auto S = ^fn<int>;      // error: cannot reflect an overload set

constexpr auto r = ^std::vector;  // OK
```
:::

:::

:::

### [expr.eq]{.sref} Equality Operators {-}

Extend [expr.eq]{.sref}/2 to also handle `std::meta::info`:

::: std
[2]{.pnum} The converted operands shall have arithmetic, enumeration, pointer, or pointer-to-member type, or [type]{.rm} [one of the types `std::meta::info` or ]{.addu} `std​::​nullptr_t`. The operators `==` and `!=` both yield `true` or `false`, i.e., a result of type `bool`. In each case below, the operands shall have the same type after the specified conversions have been applied.

:::

Add a new paragraph between [expr.eq]{.sref}/5 and /6:

::: std
[5]{.pnum} Two operands of type `std​::​nullptr_t` or one operand of type `std​::​nullptr_t` and the other a null pointer constant compare equal.

::: addu
[*]{.pnum} If both operands are of type `std::meta::info`, comparison is defined as follows:

* [*.#]{.pnum} If one operand is a null reflection value, then they compare equal if and only if the other operand is also a null reflection value.
* [*.#]{.pnum} Otherwise, if one operand represents a `$template-id$` referring to a specialization of an alias template, then they compare equal if and only if the other operand represents the same `$template-id$` ([temp.type]).
* [*.#]{.pnum} Otherwise, if one operand represents a namespace alias or a `$typedef-name$`, then they compare equal if and only if the other operand represents a namespace alias or `$typedef-name$` sharing the same name, declared within the same enclosing scope, and aliasing the same underlying entity.
* [*.#]{.pnum} Otherwise, if one operand represents a value, then they compare equal if and only if the other operand represents a template-argument-equivalent value ([temp.type]{.sref}).
* [*.#]{.pnum} Otherwise, if one operand represents an object, then they compare equal if and only if the other operand represents the same object.
* [*.#]{.pnum} Otherwise, if one operand represents an entity, then they compare equal if and only if the other operand represents the same entity.
* [*.#]{.pnum} Otherwise, if one operand represents a base class specifier, then they compare equal if and only if the other operand represents the same base class specifier.
* [*.#]{.pnum} Otherwise, both operands `O@~_1_~@` and `O@~_2_~@` represent descriptions of declarations of non-static data members: Let `C@~_1_~@` and `C@~_2_~@` be invented class types such that each `C@~_k_~@` has a single non-static data member having the properties described by `O@~_k_~@`. The operands compare equal if and only if the data members of `C@~_1_~@` and `C@~_2_~@` would  share the same type, name (if any), `$alignment-specifiers$` (if any), width, and attributes.
:::

[6]{.pnum} If two operands compare equal, the result is `true` for the `==` operator and `false` for the `!=` operator. If two operands compare unequal, the result is `false` for the `==` operator and `true` for the `!=` operator. Otherwise, the result of each of the operators is unspecified.
:::


### [expr.const]{.sref} Constant Expressions {-}

Add a new paragraph prior to the definition of _manifestly constant evaluated_ ([expr.const]{.sref}/20), and renumber accordingly:

::: std
::: addu

[20]{.pnum} An expression or conversion is _plainly constant-evaluated_ if it is:

* [#.#]{.pnum} a `$constant-expression$`, or
* [#.#]{.pnum} the condition of a constexpr if statement ([stmt.if]{.sref}),
* [#.#]{.pnum} the initializer of a `constexpr` ([dcl.constexpr]{.sref}) or `constinit` ([dcl.constinit]{.sref}) variable, or a subexpression thereof, or
* [#.#]{.pnum} an immediate invocation, unless it
  * [#.#.#]{.pnum} results from the substitution of template parameters
    * during template argument deduction ([temp.deduct]{.sref}),
    * in a `$concept-id$` ([temp.names]{.sref}), or
    * in a `$requires-expression$` ([expr.prim.req]{.sref}), or
  * [#.#.#]{.pnum} is an initializer for a variable that is neither  `constexpr` ([dcl.constexpr]{.sref}) nor `constinit` ([dcl.constinit]{.sref}), or a subexpression thereof.

[Plainly constant-evaluated expressions are evaluated exactly once, and that evaluation precedes any subsequent parsing ([lex.phases]{.sref}). As detailed below, evaluations of such expressions are allowed to produce injected declarations.]{.note}

::: example
```cpp
consteval bool cfn(int) { return true; }

template <int V> requires (cfn(V))  // cfn(V) is not plainly constant-evaluated
consteval int g() {
    if constexpr (cfn(V+1)) {       // cfn(V+1) is plainly constant-evaluated
        return cfn(V+2);            // cfn(V+2) is plainly constant-evaluated
    } else {
        return 0;
    }
}

constexpr bool b1 = !cfn(1);        // !cfn(1) is plainly constant-evaluated
const bool b2 = cfn(2);             // cfn(2) is not plainly constant-evaluated

```
:::

:::
:::

Modify the definition of _manifestly constant-evaluated_ to leverage that of _plainly constant-evaluated_:

::: std

[21]{.pnum} An expression or conversion is _manifestly constant-evaluated_ if it is:

* [#.#]{.pnum} a [`$constant-expression$`]{.rm} [plainly constant-evaluated expression]{.addu}, or

::: rm
* [#.#]{.pnum} the condition of a constexpr if statement ([stmt.if]{.sref}), or
:::
* [#.#]{.pnum} an immediate invocation, or
* [#.#]{.pnum} the result of substitution into an atomic constraint expression to determine whether it is satisfied ([temp.constr.atomic]{.sref}), or
* [#.#]{.pnum} the initializer for a variable that is usable in constant expressions or has constant initialization ([basic.start.static]{.sref}).

::: addu
[All plainly constant-evaluated expressions are manifestly constant-evaluated, but some manifestly constant-evaluated expressions (e.g., initializers that can require trial evaluations) are not plainly constant-evaluated. Such expressions are still evaluated during translation, but (unlike plainly constant-evaluated expressions) may be evaluated multiple times, and there are no constraints on the relative order of their evaluation.]{.note}
:::

:::

Add new paragraphs defining _evaluation context_, _injected declaration_, and _injected point_ after the example following the definition of _manifestly constant-evaluated_, and renumber accordingly:

::: std
::: addu

[22]{.pnum} The evaluation of an expression `$E$` can introduce an _injected declaration_. For each such declaration `$D$`, the _injected point_ is a corresponding program point which follows the last non-injected point in the translation unit containing `$D$`. The evaluation of `$E$` is said to _produce_ the declaration `$D$`.

[Special rules concerning reachability apply to injected points ([module.reach]).]{.note13}

[23]{.pnum} The program is ill-formed if an injected declaration is produced by the evaluation of an expression `$E$` that is

* [#.#]{.pnum} a manifestly constant-evaluated expression that is not plainly constant-evaluated, or
* within the body of an immediate-escalating function `$F$`, unless
  * [#.#.#]{.pnum} `$E$` is a plainly constant-evaluated expression or a subexpression thereof, or
  * [#.#.#]{.pnum} `$F$` does not contain an immediate-escalating expression.

[An immediate invocation within an immediate-escalating function is similar to a trial evaluation of a variable initializer: if it fails to be a constant expression, the implementation may be forced to evaluate it again. The above rule is intended to only permit evaluations to produce declarations when such evaluations can be guaranteed to only happen once.]{.note}

::: example
```cpp
consteval bool make_decl(int);      // calling 'make_decl(n)' produces a declaration

template <int R> requires (make_decl(R))
  bool tfn();

constexpr bool b1 = !make_decl(1);  // OK, constexpr variable so this is plainly
                                    // constant evaluated

bool b2 = !make_decl(2);            // error: initializer !make_decl(42) produced
                                    // a declaration but is not plainly constant 
                                    // evaluated

constexpr bool b3 = tfn<3>();       // error: the invocation of make_decl(R) in the 
                                    // requires clause produced a declaration but is
                                    // not plainly constant evaluated

consteval int *not_constant() {
  make_decl(4);
  return new int {};
}
constexpr bool b4 = [] {
  int *p = not_constant();          // error: not_constant() produces a declaration
                                    // in an immediate-escalated function, but is
                                    // not plainly constant-evalauted.
  delete p;
  return true;
}();
```
:::

[24]{.pnum} The _evaluation context_ is a set of points within the program that determines which declarations are found by certain expressions used for reflection. During the evaluation of a manifestly constant-evaluated expression `$M$`, the evaluation context of an evaluation `$E$` comprises the union of

* [#.#]{.pnum} the instantiation context of `$M$` ([module.context]), and
* [#.#]{.pnum} the injected points corresponding to any injected declarations ([expr.const]) produced by evaluations sequenced before `$E$`.

:::
:::


### [dcl.type.simple]{.sref} Simple type specifiers {-}

Extend the grammar for `$computed-type-specifier$` as follows:

::: std
```diff
  $computed-type-specifier$:
     $decltype-specifier$
     $pack-index-specifier$
+    $splice-type-specifier$
```
:::

### 9.2.9* [dcl.type.splice] Type splicing {-}

Add a new subsection of [dcl.type]{.sref} following [dcl.type.class.deduct]{.sref}.

::: std
::: addu
```diff
+  $splice-type-specifier$
+      typename@~_opt_~@ $splice-specifier$
```

[#]{.pnum} The `typename` may be omitted only within a type-only context ([temp.res.general]{.sref}).

[#]{.pnum} The `$splice-specifier$` shall designate a type. The type designated by the `$splice-type-specifier$` is the same type designated by the `$splice-specifier$`.
:::
:::

### [dcl.init.general]{.sref} Initializers (General) {-}

Change paragraphs 6-8 of [dcl.init.general]{.sref} [No changes are necessary for value-initialization, which already forwards to zero-initialization for scalar types]{.ednote}:

::: std
[6]{.pnum} To *zero-initialize* an object or reference of type `T` means:

* [6.0]{.pnum} [if `T` is `std::meta::info`, the object is initialized to a null reflection value;]{.addu}
* [6.1]{.pnum} if `T` is [a]{.rm} [any other]{.addu} scalar type ([basic.types.general]), the object is initialized to the value obtained by converting the integer literal `0` (zero) to `T`;
* [6.2]{.pnum} [...]

[7]{.pnum} To *default-initialize* an object of type `T` means:

* [7.1]{.pnum} If `T` is a (possibly cv-qualified) class type ([class]), [...]
* [7.2]{.pnum} If T is an array type, [...]
* [7.*]{.pnum} [If `T` is `std::meta::info`, the object is zero-initialized.]{.addu}
* [7.3]{.pnum} Otherwise, no initialization is performed.

[8]{.pnum} A class type `T` is *const-default-constructible* if default-initialization of `T` would invoke a user-provided constructor of `T` (not inherited from a base class) or if

* [8.1]{.pnum} [...]

If a program calls for the default-initialization of an object of a const-qualified type `T`, `T` shall be [`std::meta::info` or]{.addu} a const-default-constructible [class]{.rm} type, or array thereof.

[9]{.pnum} To value-initialize an object of type T means: [...]
:::

### [dcl.fct]{.sref} Functions {-}

Add a bullet to paragraph 9 of [dcl.fct]{.sref} to allow for reflections of abominable function types:

::: std
[9]{.pnum} A function type with a _cv-qualifier-seq_ or a _ref-qualifier_ (including a type named by _typedef-name_ ([dcl.typedef], [temp.param])) shall appear only as:

* [9.1]{.pnum} the function type for a non-static member function,
* [9.2]{.pnum} ...
* [9.5]{.pnum} the _type-id_ of a _template-argument_ for a _type-parameter_ ([temp.arg.type])[.]{.rm}[,]{.addu}

::: addu
* [9.6]{.pnum} the operand of a _reflect-expression_ ([expr.reflect]).
:::

:::

### [dcl.fct.def.delete]{.sref} Deleted definitions {-}

Change paragraph 2 of [dcl.fct.def.delete]{.sref} to allow for reflections of deleted functions:

::: std

[2]{.pnum} A program that refers to a deleted function implicitly or explicitly, other than to declare it [or to use as the operand of the reflection operator]{.addu}, is ill-formed.
:::

### [enum.udecl]{.sref} The `using enum` declaration {-}

Extend the grammar for `$using-enum-declarator$` as follows:

::: std
```diff
  $using-enum-declaration$:
     using enum $using-enum-declarator$ ;

  $using-enum-declarator$:
     $nested-name-specifier$@~_opt_~@ $identifier$
     $nested-name-specifier$@~_opt_~@ $simple-template-id$
+    $splice-specifier$
```
:::

Modify paragraph 1 of [enum.udecl]{.sref} as follows:

::: std

[1]{.pnum} A `$using-enum-declarator$` [that is not a `$splice-specifier$`]{.addu} names the set of declarations found by lookup ([basic.lookup.unqual]{.sref}, [basic.lookup.qual]{.sref}) for the `$using-enum-declarator$`. The `$using-enum-declarator$` shall designate a non-dependent type with a reachable `$enum-specifier$`.
:::

### [namespace.alias]{.sref} Namespace alias {-}

Add a production to the grammar for `$qualified-namespace-specifier$` as follows:

::: std
```diff
  $namespace-alias$:
      $identifier$

  $namespace-alias-definition$:
      namespace $identifier$ = $qualified-namespace-specifier$

  $qualified-namespace-specifier$:
      $nested-name-specifier$@~_opt_~@ $namespace-name$
+     $splice-specifier$
```
:::

Add the following prior to paragraph 1, and renumber accordingly:

::: std
:::addu
[0]{.pnum} If a `$qualified-namespace-specifier$` is a `$splice-specifier$`, the `$splice-specifier$` shall designate a namespace or namespace alias; the `$qualified-namespace-specifier$` designates the same namespace or namespace alias designated by the `$splice-specifier$`. Otherwise, the `$qualified-namespace-specifier$` designates the namespace found by lookup ([basic.lookup.unqual]{.sref}, [basic.lookup.qual]{.sref}).
:::
:::

Prefer the verb "designate" for `$qualified-namespace-specifiers$` in the paragraph that immediately follows:

::: std
[2]{.pnum} The `$identifier$` in a `$namespace-alias-definition$` becomes a `$namespace-alias$` and denotes the namespace [denoted]{.rm} [designated]{.addu} by the `$qualified-namespace-specifier$`.
:::

### [namespace.udir]{.sref} Using namespace directive {-}

Use `$qualified-namespace-specifier$` in the grammar for `$using-directive$`:

::: std
```diff
  $using-directive$:
-    $attribute-specifier-seq$@~_opt_~@ using namespace $nested-name-specifier$@~_opt_~@ $namespace-name$
+    $attribute-specifier-seq$@~_opt_~@ using namespace $qualified-namespace-specifier$
```
:::

Add the following prior to the first paragraph of [namespace.udir]{.sref}, and renumber accordingly:

::: std
::: addu
[0]{.pnum} The `$qualified-namespace-specifier$` shall neither contain a dependent `$nested-name-specifier$` nor a dependent `$splice-specifier$`.
:::

[1]{.pnum} A `$using-directive$` shall not appear in class scope, but may appear in namespace scope or in block scope.

[...]
:::

Prefer the verb "designate" rather than "nominate" in the notes that follow:

::: std
[A `$using-directive$` makes the names in the [nominated]{.rm} [designated]{.addu} namespace usable in the scope [...]. During unqualified name lookup, the names appear as if they were declared in the nearest enclosing namespace which contains both the `$using-directive$` and the [nomindated]{.rm} [designated]{.addu} namespace.]{.note2}

[...]

[A `$using-directive$` is transitive: if a scope contains a `$using-directive$` that [nominates]{.rm} [designates]{.addu} a namespace that itself contains `$using-directives$`, the namespaces [nominated]{.rm} [designated]{.addu} by those `$using-directives$` are also eligible to be considered.]{.note4}
:::


### [dcl.attr.grammar]{.sref} Attribute syntax and semantics {-}

Add a production to the grammar for `$attribute-specifier$` as follows:

::: std
```diff
  $attribute-specifier$:
     [ [ $attribute-using-prefix$@~_opt_~@ $attribute-list$ ] ]
+    [ [ using $attribute-namespace$ :] ]
     $alignment-specifier$
```
:::

and update the grammar for balanced token as follows:

::: std
```diff
  $balanced-token$ :
      ( $balanced-token-seq$@~_opt_~@ )
      [ $balanced-token-seq$@~_opt_~@ ]
      { $balanced-token-seq$@~_opt_~@ }
-     any token other than a parenthesis, a bracket, or a brace
+     [: $balanced-token-seq$@~_opt_~@ :]
+     any token other than (, ), [, ], {, }, [:, or :]
```
:::

Change a sentence in paragraph 4 of [dcl.attr.grammar]{.sref} as follows:

::: std

[4]{.pnum} [...] An `$attribute-specifier$` that contains no `$attribute$`s [and no `$alignment-specifier$`]{.addu} has no effect. [[That includes an `$attribute-specifier$` of the form `[ [ using $attribute-namespace$ :] ]` which is thus equivalent to replacing the `:]` token by the two-token sequence `:` `]`.]{.note}]{.addu} ...
:::

### [module.reach]{.sref} Reachability {-}

Modify the definition of reachability to account for injected declarations:

::: std
[3]{.pnum} A declaration `$D$` is _reachable from_ a point `$P$` if

* [#.#]{.pnum} [`$P$` is not an injected point and]{.addu} `$D$` appears prior to `$P$` in the same translation unit, [or]{.rm}
* [#.#]{.pnum} [`$D$` is an injected declaration for which `$P$` is the corresponding injected point, or]{.addu}
* [#.#]{.pnum} `$D$` is not discarded ([module.global.frag]), appears in a translation unit that is reachable from `$P$`, and does not appear within a _private-module-framgent_.
:::

### [class.mem.general]{.sref} General {-}

Extend paragraph 5, and modify note 3, to clarify the existence of subobjects corresponding to non-static data members of reference types.

::: std
[5]{.pnum} A data member or member function may be declared `static` in its _member-declaration_, in which case it is a _static member_ (see [class.static]) (a _static data member_ ([class.static.data]) or _static member function_ ([class.static.mfct]), respectively) of the class. Any other data member or member function is a _non-static member_ (a _non-static data member_ or _non-static member function_ ([class.mfct.non.static]), respectively). [For each non-static data member of reference type, there is a unique member subobject whose size and alignment is the same as if the data member were declared with the corresponding pointer type.]{.addu}

[[A non-static data member of non-reference type is a member subobject of a class object.]{.rm} An object of class type has a member subobject corresponding to each non-static data member of its class]{.note3}

:::

### [over.built]{.sref} Built-in operators {-}

Add built-in operator candidates for `std::meta::info` to [over.built]{.sref}:

::: std
[16]{.pnum} For every `T`, where `T` is a pointer-to-member type[, `std::meta::info`,]{.addu} or `std​::​nullptr_t`, there exist candidate operator functions of the form
```cpp
bool operator==(T, T);
bool operator!=(T, T);
```
:::

### [temp.param]{.sref} Template parameters {-}

Extend the last sentence of paragraph 4 to disallow splicing concepts in template parameter declarations.

::: std
[4]{.pnum} ... The concept designated by a type-constraint shall be a type concept ([temp.concept]) [that is not a `$splice-template-name$`]{.addu}.
:::

### [temp.names]{.sref} Names of template specializations {-}

Modify the grammars for `$template-id$` and `$template-argument$` as follows:

::: std
```diff
+ $splice-template-name$:
+     template $splice-specifier$
+
+ $splice-template-argument$:
+     $splice-specifier$
+
  $template-name$:
      identifier
+     $splice-template-name$

  $template-argument$:
      $constant-expression$
      $type-id$
      $id-expression$
      $braced-init-list$
+     $splice-template-argument$
```
:::

Extend paragraph 1 to cover template splicers:

::: std
The component name of a `$simple-template-id$`, `$template-id$`, or `$template-name$` [that is an `$identifier$`]{.addu} is the first name in it. [If the `$template-name$` is a `$splice-template-name$`, the `$splice-specifier$` shall designate a concept, variable template, class template, alias template, or function template that is not a constructor template or destructor template; the `$splice-template-name$` designates the entity designated by the `$splice-specifier$`.]{.addu}
:::

Extend paragraph 3 of [temp.names]{.sref}:

::: std

[3]{.pnum} A `<` is interpreted as the delimiter of a *template-argument-list* if it follows a name that is not a *conversion-function-id* and

* [3.1]{.pnum} that follows the keyword template or a ~ after a nested-name-specifier or in a class member access expression, or
* [3.2]{.pnum}  for which name lookup finds the injected-class-name of a class template or finds any declaration of a template, or
* [3.3]{.pnum} that is an unqualified name for which name lookup either finds one or more functions or finds nothing, or
* [3.4]{.pnum} that is a terminal name in a using-declarator ([namespace.udecl]), in a declarator-id ([dcl.meaning]), or in a type-only context other than a nested-name-specifier ([temp.res]).

[If the name is an identifier, it is then interpreted as a *template-name*. The keyword template is used to indicate that a dependent qualified name ([temp.dep.type]) denotes a template where an expression might appear.]{.note}

::: addu
A `<` is also interpreted as the delimiter of a `$template-argument-list$` if it follows a `$splice-template-name$`.
:::

::: example
```diff
struct X {
  template<std::size_t> X* alloc();
  template<std::size_t> static X* adjust();
};
template<class T> void f(T* p) {
  T* p1 = p->alloc<200>();              // error: < means less than
  T* p2 = p->template alloc<200>();     // OK, < starts template argument list
  T::adjust<100>();                     // error: < means less than
  T::template adjust<100>();            // OK, < starts template argument list

+ static constexpr auto r = ^T::adjust;
+ T* p3 = [:r:]<200>();                 // error: < means less than
+ T* p4 = template [:r:]<200>();        // OK, < starts template argument list
}
```
:::

:::

Change paragraph 9 to allow splicing into a *concept-id*:

::: std
[9]{.pnum} A *concept-id* is a *simple-template-id* where the *template-name* is [either]{.addu} a *concept-name* [or a *splice-template-name* whose *splice-specifier* designates a concept]{.addu}. A concept-id is a prvalue of type bool, and does not name a template specialization.
:::


### [temp.arg.general]{.sref} General {-}

Adjust paragraph 3 of [temp.arg.general] to not apply to splice template arguments:

::: std

[3]{.pnum} [A `$template-argument$` of the form `$splice-specifier$` is interpreted as a `$splice-template-argument$`.]{.addu} In a `$template-argument$` [that is not a `$splice-template-argument$`]{.addu}, an ambiguity between a `$type-id$` and an expression is resolved to a `$type-id$`, regardless of the form of the corresponding `$template-parameter$`.

::: example2
```diff
  template<class T> void f();
  template<int I> void f();

  void g() {
    f<int()>();       // int() is a type-id: call the first f()

+   constexpr int x = 42;
+   f<[:^int:]>();    // splice-template-argument: calls the first f()
+   f<[:^x:]>();      // splice-template-argument: calls the second f()
  }
```
:::

:::

### [temp.arg.type]{.sref} Template type arguments {-}

Extend [temp.arg.type]{.sref}/1 to cover splice template arguments:

::: std
[1]{.pnum} A `$template-argument$` for a `$template-parameter$` which is a type shall [either]{.addu} be a `$type-id$` [or a `$splice-template-argument$` whose `$splice-specifier$` designates a type]{.addu}.
:::

### [temp.arg.nontype]{.sref} Template non-type arguments {-}

TODO: splice-specifier shall designate a value or something.

### [temp.arg.template]{.sref} Template template arguments {-}

Extend [temp.arg.template]{.sref}/1 to cover splice template arguments:

::: std
[1]{.pnum} A `$template-argument$` for a template `$template-parameter$` shall be the name of a class template or an alias template, expressed as `$id-expression$`[, or a `$splice-template-argument$` whose `$splice-specifier$` designates a template]{.addu}.
:::

### [temp.type]{.sref} Type equivalence {-}

Extend *template-argument-equivalent* to handle `std::meta::info`:

::: std
[2]{.pnum} Two values are *template-argument-equivalent* if they are of the same type and

* [2.1]{.pnum} they are of integral type and their values are the same, or
* [2.2]{.pnum} they are of floating-point type and their values are identical, or
* [2.3]{.pnum} they are of type `std​::​nullptr_t`, or
* [2.*]{.pnum} [they are of type `std::meta::info` and they compare equal, or]{.addu}
* [2.4]{.pnum} they are of enumeration type and their values are the same, or
* [2.5]{.pnum} [...]
:::

### [temp.alias]{.sref} Alias templates {-}

Extend paragraph 2 to enable reflection of alias template specializations.

::: std
[2]{.pnum} [When]{.rm} [Except when used as the operand of a `$reflect-expression$`,]{.addu} a `$template-id$` [refers]{.rm} [referring]{.addu} to a specialization of an alias template[, it]{.rm} is equivalent to the associated type obtained by substitution of its `$template-arguments$` for the `$template-parameter$`s in the `$defining-type-id$` of the alias template.

:::

### [temp.concept]{.sref} Concept definitions {-}

Extend the grammar of `$concept-name$` to allow for splicing reflections of concepts:

::: std
```diff
  $concept-name$:
    $identifier$
+   $splice-template-name$
```
:::

Modify paragraph 2 to account for splicing reflections of concepts:

::: std
A `$concept-definition$` declares a concept. Its [`$concept-name$` shall be an `$identifier$`, and the]{.addu} `$identifier$` becomes a _concept-name_ referring to that concept within its scope. The optional _attribute-specifier-seq_ appertains to the concept.

:::

### [temp.dep.expr]{.sref} Type-dependent expressions {-}

Add to the list of never-type-dependent expression forms in [temp.dep.expr]{.sref}/4:

::: std
```diff
     $literal$
     sizeof $unary-expression$
     sizeof ( $type-id$ )
     sizeof ... ( $identifier$ )
     alignof ( $type-id$ )
     typeid ( $expression$ )
     typeid ( $type-id$ )
     ::@~_opt_~@ delete $cast-expression$
     ::@~_opt_~@ delete [ ] $cast-expression$
     throw $assignment-expression$@~_opt_~@
     noexcept ( $expression$ )
     $requires-expression$
+    $reflect-expression$
```
:::

Add a new paragraph at the end of [temp.dep.expr]{.sref}:

::: std
::: addu

[9]{.pnum} A `$primary-expression$` of the form `$splice-specifier$` or `template $splice-specifier$  < $template-argument-list$@~_opt_~@ >` is type-dependent if the `$splice-specifier$` is value-dependent or if the optional `$template-argument-list$` contains a value-dependent non-type or template argument, or a dependent type argument.

:::
:::



### [temp.dep.constexpr]{.sref} Value-dependent expressions {-}

Add at the end of [temp.dep.constexpr]{.sref}/2 (before the note):

::: std
[2]{.pnum} An *id-expression* is value-dependent if:

* [2.1]{.pnum} [...]

Expressions of the following form are value-dependent if the *unary-expression* or *expression* is type-dependent or the *type-id* is dependent:
```
sizeof unary-expression
sizeof ( type-id )
typeid ( expression )
typeid ( type-id )
alignof ( type-id )
noexcept ( expression )
```

[A `$reflect-expression$` is value-dependent if the operand of the reflection operator is a type-dependent or value-dependent expression or if that operand is a dependent `$type-id$`, a dependent `$namespace-name$`, or a dependent `$template-name$`.]{.addu}
:::


Add a new paragraph after [temp.dep.constexpr]{.sref}/4:

::: std
::: addu

[6]{.pnum} A `$primary-expression$` of the form `$splice-specifier$` or `template $splice-specifier$  < $template-argument-list$@~_opt_~@ >` is value-dependent if the `$constant-expression$` is value-dependent or if the optional `$template-argument-list$` contains a value-dependent non-type or template argument, or a dependent type argument.

:::
:::



### [cpp.cond]{.sref} Conditional inclusion {-}

Extend paragraph 9 to clarify that `$splice-specifier$`s may not appear in preprocessor directives, while also applying a "drive-by fix" to disallow lambdas in the same context.

::: std

[9]{.pnum} Preprocessing directives of the forms
```cpp
     # if      $constant-expression$ $new-line$ $group$@~_opt_~@
     # elif    $constant-expression$ $new-line$ $group$@~_opt_~@
```
check whether the controlling constant expression evaluates to nonzero. [The program is ill-formed if a `$splice-specifier$` or `$lambda-expression$` appears in the controlling constant expression.]{.addu}

:::



## Library

### [structure.specifications]{.sref} Detailed specifications {-}

For convenience, we're going to add a new library element to [structure.specifications]{.sref}/3:

::: std
[3]{.pnum} Descriptions of function semantics contain the following elements (as appropriate):

* [#.1]{.pnum} *Constraints*: [...]

* [#.2]{.pnum} *Mandates*: the conditions that, if not met, render the program ill-formed. [...]

::: addu
* [#.2+1]{.pnum} *Constant When*: the conditions that are required for a call to this function to be a core constant expression ([expr.const])
:::

:::

### [namespace.std]{.sref} Namespace std {-}

Insert before paragraph 7:

::: std

[6]{.pnum} Let F denote a standard library function ([global.functions]), a standard library static member function, or an instantiation of a standard library function template.
Unless F is designated an *addressable function*, the behavior of a C++ program is unspecified (possibly ill-formed) if it explicitly or implicitly attempts to form a pointer to F. [...]

::: addu

[7pre]{.pnum}
Let F denote a standard library function, member function, or function template.
If F does not designate an addressable function, it is unspecified if or how a reflection value designating the associated entity can be formed.
[ E.g., `std::meta::members_of` might not produce reflections of standard functions that an implementation handles through an extra-linguistic mechanism.]{.note}

:::

[7]{.pnum} A translation unit shall not declare namespace std to be an inline namespace ([namespace.def]).

:::


### [meta.type.synop]{.sref} Header `<type_traits>` synopsis {-}

Add a new primary type category type trait:

::: std
**Header `<type_traits>` synopsis**

...
```diff
    // [meta.unary.cat], primary type categories
    template<class T> struct is_void;
...
    template<class T> struct is_function;
+   template<class T> struct is_reflection;

    // [meta.unary.cat], primary type categories
    template<class T>
      constexpr bool is_void_v = is_void<T>::value;
...
    template<class T>
      constexpr bool is_function_v = is_function<T>::value;
+   template<class T>
+     constexpr bool is_reflection_v = is_reflection<T>::value;
```
:::

### [meta.unary.cat]{.sref} Primary type categories {-}

Add the `is_reflection` primary type category to the table in paragraph 3:

<table>
<tr style="text-align:center"><th>Template</th><th>Condition</th><th>Comments</th></tr>
<tr><td>
```cpp
template <class T>
struct is_void;
```
</td><td style="text-align:center; vertical-align: middle">`T` is `void`</td><td></td></tr>
<tr style="text-align:center"><td>...</td><td>...</td><td>...</td></tr>
<tr><td>
::: addu
```cpp
template <class T>
struct is_reflection;
```
:::
</td><td style="text-align:center; vertical-align: middle">
::: addu
`T` is `std::meta::info`
:::
</td><td>
::: addu
<br>
:::
</td></tr>
</table>

### [meta.synop] Header `<meta>` synopsis {-}

Add a new subsection in [meta]{.sref} after [type.traits]{.sref}:

::: std
::: addu
**Header `<meta>` synopsis**

```
#include <initializer_list>
#include <ranges>
#include <string_view>
#include <vector>

namespace std::meta {
  using info = decltype(^::);

  // [meta.reflection.operators], operator representations
  enum class operators {
    $see below$;
  };
  using enum operators;
  consteval operators operator_of(info r);
  consteval string_view operator_symbol_of(operators op);
  consteval u8string_view u8operator_symbol_of(operators op);

  // [meta.reflection.names], reflection names and locations
  consteval bool has_identifier(info r);

  consteval string_view identifier_of(info r);
  consteval string_view u8identifier_of(info r);

  consteval string_view display_string_of(info r);
  consteval string_view u8display_string_of(info r);

  consteval source_location source_location_of(info r);

  // [meta.reflection.queries], reflection queries
  consteval bool is_public(info r);
  consteval bool is_protected(info r);
  consteval bool is_private(info r);

  consteval bool is_virtual(info r);
  consteval bool is_pure_virtual(info r);
  consteval bool is_override(info r);
  consteval bool is_final(info r);

  consteval bool is_deleted(info r);
  consteval bool is_defaulted(info r);
  consteval bool is_user_provided(info r);
  consteval bool is_explicit(info r);
  consteval bool is_noexcept(info r);

  consteval bool is_bit_field(info r);
  consteval bool is_enumerator(info r);

  consteval bool is_const(info r);
  consteval bool is_volatile(info r);
  consteval bool is_mutable_member(info r);
  consteval bool is_lvalue_reference_qualified(info r);
  consteval bool is_rvalue_reference_qualified(info r);

  consteval bool has_static_storage_duration(info r);
  consteval bool has_thread_storage_duration(info r);
  consteval bool has_automatic_storage_duration(info r);

  consteval bool has_internal_linkage(info r);
  consteval bool has_module_linkage(info r);
  consteval bool has_external_linkage(info r);
  consteval bool has_linkage(info r);

  consteval bool is_complete_type(info r);
  consteval bool has_complete_definition(info r);

  consteval bool is_namespace(info r);
  consteval bool is_variable(info r);
  consteval bool is_type(info r);
  consteval bool is_type_alias(info r);
  consteval bool is_namespace_alias(info r);

  consteval bool is_function(info r);
  consteval bool is_conversion_function(info r);
  consteval bool is_operator_function(info r);
  consteval bool is_literal_operator(info r);
  consteval bool is_special_member_function(info r);
  consteval bool is_constructor(info r);
  consteval bool is_default_constructor(info r);
  consteval bool is_copy_constructor(info r);
  consteval bool is_move_constructor(info r);
  consteval bool is_assignment(info r);
  consteval bool is_copy_assignment(info r);
  consteval bool is_move_assignment(info r);
  consteval bool is_destructor(info r);

  consteval bool is_template(info r);
  consteval bool is_function_template(info r);
  consteval bool is_variable_template(info r);
  consteval bool is_class_template(info r);
  consteval bool is_alias_template(info r);
  consteval bool is_conversion_function_template(info r);
  consteval bool is_operator_function_template(info r);
  consteval bool is_literal_operator_template(info r);
  consteval bool is_constructor_template(info r);
  consteval bool is_concept(info r);
  consteval bool has_template_arguments(info r);

  consteval bool is_value(info r);
  consteval bool is_object(info r);

  consteval bool is_structured_binding(info r);

  consteval bool is_class_member(info r);
  consteval bool is_namespace_member(info r);
  consteval bool is_nonstatic_data_member(info r);
  consteval bool is_static_member(info r);
  consteval bool is_base(info r);

  consteval bool has_default_member_initializer(info r);

  consteval info type_of(info r);
  consteval info object_of(info r);
  consteval info value_of(info r);
  consteval info parent_of(info r);
  consteval info dealias(info r);
  consteval info template_of(info r);
  consteval vector<info> template_arguments_of(info r);

  // [meta.reflection.member.queries], reflection member queries
  consteval vector<info> members_of(info r);
  consteval vector<info> bases_of(info type);
  consteval vector<info> static_data_members_of(info type);
  consteval vector<info> nonstatic_data_members_of(info type);
  consteval vector<info> enumerators_of(info type_enum);

  consteval vector<info> get_public_members(info type);
  consteval vector<info> get_public_static_data_members(info type);
  consteval vector<info> get_public_nonstatic_data_members(info type);
  consteval vector<info> get_public_bases(info type);

  // [meta.reflection.layout], reflection layout queries
  struct member_offsets {
    size_t bytes;
    size_t bits;
    constexpr size_t total_bits() const;
    auto operator<=>(member_offsets const&) const = default;
  };
  consteval member_offsets offset_of(info r);
  consteval size_t size_of(info r);
  consteval size_t alignment_of(info r);
  consteval size_t bit_size_of(info r);

  // [meta.reflection.extract], value extraction
  template<class T>
    consteval T extract(info);

  // [meta.reflection.substitute], reflection substitution
  template <class R>
    concept reflection_range = $see below$;

  template <reflection_range R = initializer_list<info>>
    consteval bool can_substitute(info templ, R&& arguments);
  template <reflection_range R = initializer_list<info>>
    consteval info substitute(info templ, R&& arguments);

  // [meta.reflection.result], expression result reflection
  template<class T>
    consteval info reflect_value(T value);
  template<class T>
    consteval info reflect_object(T& object);
  template<class T>
    consteval info reflect_function(T& fn);

  template <reflection_range R = initializer_list<info>>
    consteval info reflect_invoke(info target, R&& args);
  template <reflection_range R1 = initializer_list<info>, reflection_range R2 = initializer_list<info>>
    consteval info reflect_invoke(info target, R1&& tmpl_args, R2&& args);

  // [meta.reflection.define_class], class definition generation
  struct data_member_options_t {
    struct name_type {
      template<class T> requires constructible_from<u8string, T>
        consteval name_type(T &&);

      template<class T> requires constructible_from<string, T>
        consteval name_type(T &&);
    };

    optional<name_type> name;
    optional<int> alignment;
    optional<int> width;
    bool no_unique_address = false;
  };
  consteval info data_member_spec(info type,
                                  data_member_options_t options = {});
  consteval bool is_data_member_spec(info r);
  template <reflection_range R = initializer_list<info>>
  consteval info define_class(info type_class, R&&);

  // [meta.reflection.define_static], static array generation
  consteval const char* define_static_string(string_view str);
  consteval const char8_t* define_static_string(u8string_view str);
  template<ranges::input_range R>
    consteval span<const ranges::range_value_t<R>> define_static_array(R&& r);

  // [meta.reflection.unary.cat], primary type categories
  consteval bool type_is_void(info type);
  consteval bool type_is_null_pointer(info type);
  consteval bool type_is_integral(info type);
  consteval bool type_is_floating_point(info type);
  consteval bool type_is_array(info type);
  consteval bool type_is_pointer(info type);
  consteval bool type_is_lvalue_reference(info type);
  consteval bool type_is_rvalue_reference(info type);
  consteval bool type_is_member_object_pointer(info type);
  consteval bool type_is_member_function_pointer(info type);
  consteval bool type_is_enum(info type);
  consteval bool type_is_union(info type);
  consteval bool type_is_class(info type);
  consteval bool type_is_function(info type);
  consteval bool type_is_reflection(info type);

  // [meta.reflection.unary.comp], composite type categories
  consteval bool type_is_reference(info type);
  consteval bool type_is_arithmetic(info type);
  consteval bool type_is_fundamental(info type);
  consteval bool type_is_object(info type);
  consteval bool type_is_scalar(info type);
  consteval bool type_is_compound(info type);
  consteval bool type_is_member_pointer(info type);

  // [meta.reflection unary.prop], type properties
  consteval bool type_is_const(info type);
  consteval bool type_is_volatile(info type);
  consteval bool type_is_trivial(info type);
  consteval bool type_is_trivially_copyable(info type);
  consteval bool type_is_standard_layout(info type);
  consteval bool type_is_empty(info type);
  consteval bool type_is_polymorphic(info type);
  consteval bool type_is_abstract(info type);
  consteval bool type_is_final(info type);
  consteval bool type_is_aggregate(info type);
  consteval bool type_is_signed(info type);
  consteval bool type_is_unsigned(info type);
  consteval bool type_is_bounded_array(info type);
  consteval bool type_is_unbounded_array(info type);
  consteval bool type_is_scoped_enum(info type);

  template <reflection_range R = initializer_list<info>>
    consteval bool type_is_constructible(info type, R&& type_args);
  consteval bool type_is_default_constructible(info type);
  consteval bool type_is_copy_constructible(info type);
  consteval bool type_is_move_constructible(info type);

  consteval bool type_is_assignable(info type_dst, info type_src);
  consteval bool type_is_copy_assignable(info type);
  consteval bool type_is_move_assignable(info type);

  consteval bool type_is_swappable_with(info type_dst, info type_src);
  consteval bool type_is_swappable(info type);

  consteval bool type_is_destructible(info type);

  template <reflection_range R = initializer_list<info>>
    consteval bool type_is_trivially_constructible(info type, R&& type_args);
  consteval bool type_is_trivially_default_constructible(info type);
  consteval bool type_is_trivially_copy_constructible(info type);
  consteval bool type_is_trivially_move_constructible(info type);

  consteval bool type_is_trivially_assignable(info type_dst, info type_src);
  consteval bool type_is_trivially_copy_assignable(info type);
  consteval bool type_is_trivially_move_assignable(info type);
  consteval bool type_is_trivially_destructible(info type);

  template <reflection_range R = initializer_list<info>>
    consteval bool type_is_nothrow_constructible(info type, R&& type_args);
  consteval bool type_is_nothrow_default_constructible(info type);
  consteval bool type_is_nothrow_copy_constructible(info type);
  consteval bool type_is_nothrow_move_constructible(info type);

  consteval bool type_is_nothrow_assignable(info type_dst, info type_src);
  consteval bool type_is_nothrow_copy_assignable(info type);
  consteval bool type_is_nothrow_move_assignable(info type);

  consteval bool type_is_nothrow_swappable_with(info type_dst, info type_src);
  consteval bool type_is_nothrow_swappable(info type);

  consteval bool type_is_nothrow_destructible(info type);

  consteval bool type_is_implicit_lifetime(info type);

  consteval bool type_has_virtual_destructor(info type);

  consteval bool type_has_unique_object_representations(info type);

  consteval bool type_reference_constructs_from_temporary(info type_dst, info type_src);
  consteval bool type_reference_converts_from_temporary(info type_dst, info type_src);

  // [meta.reflection.unary.prop.query], type property queries
  consteval size_t type_alignment_of(info type);
  consteval size_t type_rank(info type);
  consteval size_t type_extent(info type, unsigned i = 0);

  // [meta.reflection.rel], type relations
  consteval bool type_is_same(info type1, info type2);
  consteval bool type_is_base_of(info type_base, info type_derived);
  consteval bool type_is_convertible(info type_src, info type_dst);
  consteval bool type_is_nothrow_convertible(info type_src, info type_dst);
  consteval bool type_is_layout_compatible(info type1, info type2);
  consteval bool type_is_pointer_interconvertible_base_of(info type_base, info type_derived);

  template <reflection_range R = initializer_list<info>>
    consteval bool type_is_invocable(info type, R&& type_args);
  template <reflection_range R = initializer_list<info>>
    consteval bool type_is_invocable_r(info type_result, info type, R&& type_args);

  template <reflection_range R = initializer_list<info>>
    consteval bool type_is_nothrow_invocable(info type, R&& type_args);
  template <reflection_range R = initializer_list<info>>
    consteval bool type_is_nothrow_invocable_r(info type_result, info type, R&& type_args);

  // [meta.reflection.trans.cv], const-volatile modifications
  consteval info type_remove_const(info type);
  consteval info type_remove_volatile(info type);
  consteval info type_remove_cv(info type);
  consteval info type_add_const(info type);
  consteval info type_add_volatile(info type);
  consteval info type_add_cv(info type);

  // [meta.reflection.trans.ref], reference modifications
  consteval info type_remove_reference(info type);
  consteval info type_add_lvalue_reference(info type);
  consteval info type_add_rvalue_reference(info type);

  // [meta.reflection.trans.sign], sign modifications
  consteval info type_make_signed(info type);
  consteval info type_make_unsigned(info type);

  // [meta.reflection.trans.arr], array modifications
  consteval info type_remove_extent(info type);
  consteval info type_remove_all_extents(info type);

  // [meta.reflection.trans.ptr], pointer modifications
  consteval info type_remove_pointer(info type);
  consteval info type_add_pointer(info type);

  // [meta.reflection.trans.other], other transformations
  consteval info type_remove_cvref(info type);
  consteval info type_decay(info type);
  template <reflection_range R = initializer_list<info>>
    consteval info type_common_type(R&& type_args);
  template <reflection_range R = initializer_list<info>>
    consteval info type_common_reference(R&& type_args);
  consteval info type_underlying_type(info type);
  template <reflection_range R = initializer_list<info>>
    `consteval info type_invoke_result(info type, R&& type_args);
  consteval info type_unwrap_reference(info type);
  consteval info type_unwrap_ref_decay(info type);

  // [meta.reflection.tuple.variant], tuple and variant queries
  consteval size_t type_tuple_size(info type);
  consteval info type_tuple_element(size_t index, info type);

  consteval size_t type_variant_size(info type);
  consteval info type_variant_alternative(size_t index, info type);
}
```
:::
:::

### [meta.reflection.operators] Operator representations {-}

::: std
::: addu
```cpp
enum class operators {
  $see below$;
};
using enum operators;
```

[#]{.pnum} This enum class specifies constants used to identify operators that can be overloaded, with the meanings listed in Table 1. The values of the constants are distinct.

<center>Table 1: Enum class `operators` [meta.reflection.operators]</center>

|Constant|Corresponding operator|Operator symbol name|
|:-|:-|:-|
|`op_new`|`operator new`|`new`|
|`op_delete`|`operator delete`|`delete`|
|`op_array_new`|`operator new[]`|`new[]`|
|`op_array_delete`|`operator delete[]`|`delete`|
|`op_co_await`|`operator co_await`|`co_await`|
|`op_parentheses`|`operator()`|`()`|
|`op_square_brackets`|`operator[]`|`[]`|
|`op_arrow`|`operator->`|`->`|
|`op_arrow_star`|`operator->*`|`->*`|
|`op_tilde`|`operator~`|`~`|
|`op_exclaim`|`operator!`|`!`|
|`op_plus`|`operator+`|`+`|
|`op_minus`|`operator-`|`-`|
|`op_star`|`operator*`|`*`|
|`op_slash`|`operator/`|`/`|
|`op_percent`|`operator%`|`%`|
|`op_caret`|`operator^`|`^`|
|`op_ampersand`|`operator&`|`&`|
|`op_pipe`|`operator|`|`|`|
|`op_equals`|`operator=`|`=`|
|`op_plus_equals`|`operator+=`|`+=`|
|`op_minus_equals`|`operator-=`|`-=`|
|`op_star_equals`|`operator*=`|`*=`|
|`op_slash_equals`|`operator/=`|`/=`|
|`op_percent_equals`|`operator%=`|`%=`|
|`op_caret_equals`|`operator^=`|`^=`|
|`op_ampersand_equals`|`operator&=`|`&=`|
|`op_pipe_equals`|`operator|=`|`|=`|
|`op_equals_equals`|`operator==`|`==`|
|`op_exclaim_equals`|`operator!=`|`!=`|
|`op_less`|`operator<`|`<`|
|`op_greater`|`operator>`|`>`|
|`op_less_equals`|`operator<=`|`<=`|
|`op_greater_equals`|`operator>=`|`>=`|
|`op_three_way_compare`|`operator<=>`|`<=>`|
|`op_ampersand_and`|`operator&&`|`&&`|
|`op_pipe_pipe`|`operator||`|`||`|
|`op_less_less`|`operator<<`|`<<`|
|`op_greater_greater`|`operator>>`|`>>`|
|`op_less_less_equals`|`operator<<=`|`<<=`|
|`op_greater_greater_equals`|`operator>>=`|`>>=`|
|`op_plus_plus`|`operator++`|`++`|
|`op_minus_minus`|`operator--`|`--`|
|`op_comma`|`operator,`|`,`|

```cpp
consteval operators operator_of(info r);
```

[#]{.pnum} *Constant When*: `r` represents an operator function or operator function template.

[#]{.pnum} *Returns*: The value of the enumerator from `operators` for which the corresponding operator has the same unqualified name as the entity represented by `r`.

```cpp
consteval string_view operator_symbol_of(operators op);
consteval u8string_view u8operator_symbol_of(operators op);
```

[#]{.pnum} *Constant When*: The value of `op` corresponds to one of the enumerators in `operators`.

[#]{.pnum} *Returns*: A `string_view` or `u8string_view` containing the characters of the operator symbol name corresponding to `op`, respectively encoded with the ordinary literal encoding or with UTF-8.
:::
:::

### [meta.reflection.names] Reflection names and locations {-}

::: std
::: addu
```cpp
consteval bool has_identifier(info r);
```

[#]{.pnum} *Returns*:

* [#.#]{.pnum} If `r` represents a function, then `true` if the function is not a function template specialization, constructor, destructor, operator function, or conversion function.
* [#.#]{.pnum} Otherwise, if `r` represents a function template, then `true` if `r` does not represent a constructor template, operator function template, or conversion function template.
* [#.#]{.pnum} Otherwise, if `r` represents a `$typedef-name$`, then when the `$typedef-name$` is an identifier.
* [#.#]{.pnum} Otherwise, if `r` represents a class type `$C$`, then when either `$C$` has a typdef name for linkage purposes ([dcl.typedef]) or the `$class-name$` introduced by the declaration of `$C$` is an identifier.
* [#.#]{.pnum} Otherwise, if `r` represents a variable, then `true` if `r` does not represent a variable template specialization.
* [#.#]{.pnum} Otherwise, if `r` represents a structured binding, enumerator, non-static data member, template, namespace, or namespace alias, then `true`.
* [#.#]{.pnum} Otherwise, if `r` represents a base class specifier, then `true` if `has_identifier(type_of(r))`.
* [#.#]{.pnum} Otherwise, if `r` represents a description of a declaration of a non-static data member, then if the declaration of any data member having the properties represented by `r` would introduce an identifier.
* [#.#]{.pnum} Otherwise, `false`.

```cpp
consteval string_view identifier_of(info r);
consteval u8string_view u8identifier_of(info r);
```

[#]{.pnum} Let *E* be UTF-8 if returning a `u8string_view`, and otherwise the ordinary literal encoding.

[#]{.pnum} *Constant When*: `has_identifier(r)` is `true` and the identifier that would be returned (see below) is representable by `$E$`.

[#]{.pnum} *Returns*:

* [#.#]{.pnum} If `r` represents a literal operator or literal operator template, then the `$ud-suffix$` of the operator or operator template.
* [#.#]{.pnum} Otherwise, if `r` represents a class type, then either the typedef name for linkage purposes or the identifier introduced by the declaration of the represented type.
* [#.#]{.pnum} Otherwise, if `r` represents an entity, `$typedef-name$`, or namespace alias, then the identifier introduced by the the declaration of what is represented by `r`.
* [#.#]{.pnum} Otherwise, if `r` represents a base class specifier, then the identifier introduced by the declaration of the type of the base class.
* [#.#]{.pnum} Otherwise (if `r` represents a description of a declaration of a non-static data member), then the identifier that would be introduced by the declaration of a data member having the properties represented by `r`.

```cpp
consteval string_view display_string_of(info r);
consteval u8string_view u8display_string_of(info r);
```

[#]{.pnum} *Constant When*: If returning `string_view`, the implementation-defined name is representable using the ordinary literal encoding.

[#]{.pnum} *Returns*: An implementation-defined `string_view` or `u8string_view`, respectively, suitable for identifying the represented construct.

```cpp
consteval source_location source_location_of(info r);
```

[#]{.pnum} *Returns*: If `r` represents a value, a non-class type, the global namespace, or a description of a declaration of a non-static data member, then `source_location{}`. Otherwise, an implementation-defined `source_location` value.

[#]{.pnum} *Recommended practice*: If `r` represents an entity, name, or base specifier that was introduced by a declaration, implementations should return a value corresponding to the declaration.
:::
:::

### [meta.reflection.queries] Reflection queries {-}

::: std
::: addu
```cpp
consteval bool is_public(info r);
consteval bool is_protected(info r);
consteval bool is_private(info r);
```

[#]{.pnum} *Returns*: `true` if `r` represents a class member or base class specifier that is public, protected, or private, respectively. Otherwise, `false`.

```cpp
consteval bool is_virtual(info r);
```
[#]{.pnum} *Returns*: `true` if `r` represents either a virtual member function or a virtual base class specifier. Otherwise, `false`.

```cpp
consteval bool is_pure_virtual(info r);
consteval bool is_override(info r);
```
[#]{.pnum} *Returns*: `true` if `r` represents a member function that is pure virtual or overrides another member function, respectively. Otherwise, `false`.

```cpp
consteval bool is_final(info r);
```

[#]{.pnum} *Returns*: `true` if `r` represents a final class or a final member function. Otherwise, `false`.

```cpp
consteval bool is_deleted(info r);
consteval bool is_defaulted(info r);
```

[#]{.pnum} *Returns*: `true` if `r` represents a function that is defined as deleted ([dcl.fct.def.delete])or defined as defaulted ([dcl.fct.def.default]), respectively. Otherwise, `false`.

```cpp
consteval bool is_user_provided(info r);
```

[#]{.pnum} *Returns*: `true` if `r` represents a function that is user-provided ([dcl.fct.def.default]{.sref}). Otherwise, `false`.


```cpp
consteval bool is_explicit(info r);
```

[#]{.pnum} *Returns*: `true` if `r` represents a member function that is declared explicit. Otherwise, `false`. [If `r` represents a member function template that is declared `explicit`, `is_explicit(r)` is still `false` because in general such queries for templates cannot be answered.]{.note}

```cpp
consteval bool is_noexcept(info r);
```

[#]{.pnum} *Returns*: `true` if `r` represents a `noexcept` function type or a function or member function that is declared `noexcept`. Otherwise, `false`. [If `r` represents a function template that is declared `noexcept`, `is_noexcept(r)` is still `false` because in general such queries for templates cannot be answered.]{.note}

```cpp
consteval bool is_bit_field(info r);
```

[#]{.pnum} *Returns*: `true` if `r` represents a bit-field, or if `r` represents a description of a declaration of a non-static data member for which any data member declared with the properties represented by `r` would be a bit-field. Otherwise, `false`.

```cpp
consteval bool is_enumerator(info r);
```

[#]{.pnum} *Returns*: `true` if `r` represents an enumerator. Otherwise, `false`.

```cpp
consteval bool is_const(info r);
consteval bool is_volatile(info r);
```

[#]{.pnum} *Returns*: `true` if `r` represents a const or volatile type (respectively), a const- or volatile-qualified function type (respectively), or an object, variable, non-static data member, or function with such a type. Otherwise, `false`.

```cpp
consteval bool is_mutable_member(info r);
```

[#]{.pnum} *Returns*: `true` if `r` represents a mutable non-static data member. Otherwise, `false`.

```cpp
consteval bool is_lvalue_reference_qualified(info r);
consteval bool is_rvalue_reference_qualified(info r);
```

[#]{.pnum} *Returns*: `true` if `r` represents a lvalue- or rvalue-reference qualified function type (respectively), or a member function with such a type. Otherwise, `false`.

```cpp
consteval bool has_static_storage_duration(info r);
consteval bool has_thread_storage_duration(info r);
consteval bool has_automatic_storage_duration(info r);
```

[#]{.pnum} *Returns*: `true` if `r` represents an object or variable that has static, thread, or automatic storage duration, respectively ([basic.stc]). Otherwise, `false`.

```cpp
consteval bool has_internal_linkage(info r);
consteval bool has_module_linkage(info r);
consteval bool has_external_linkage(info r);
consteval bool has_linkage(info r);
```

[#]{.pnum} *Returns*: `true` if `r` represents a variable, function, type, template, or namespace whose name has internal linkage, module linkage, external linkage, or any linkage, respectively ([basic.link]). Otherwise, `false`.

```cpp
consteval bool is_complete_type(info r);
```

[#]{.pnum} *Effects*: If `is_type(r)` is `true` and `dealias(r)` represents a class template specialization with a definition reachable from the evaluation context, the specialization is instantiated.

[#]{.pnum} *Returns*: `true` if `is_type(r)` is `true` and there is some point in the evaluation context from which the type represented by `dealias(r)` is not an incomplete type ([basic.types]). Otherwise, `false`.

```cpp
consteval bool has_complete_definition(info r);
```

[#]{.pnum} *Effects*: If `is_type(r)` is `true` and `dealias(r)` represents a class template specialization with a reachable definition,
the specialization is instantiated.

[#]{.pnum} Returns: `true` if `r` represents a function, class type, or enumeration type `$E$`, such that no entities not already declared may be introduced within the scope of `$E$`. Otherwise `false`.

```cpp
consteval bool is_namespace(info r);
```

[#]{.pnum} *Returns*: `true` if `r` represents a namespace or namespace alias. Otherwise, `false`.

```cpp
consteval bool is_variable(info r);
```
[#]{.pnum} *Returns*: `true` if `r` represents a variable. Otherwise, `false`.

```cpp
consteval bool is_type(info r);
```
[#]{.pnum} *Returns*: `true` if `r` represents a type or a `$typedef-name$`. Otherwise, `false`.

```cpp
consteval bool is_type_alias(info r);
consteval bool is_namespace_alias(info r);
```
[#]{.pnum} *Returns*: `true` if `r` represents a `$typedef-name$` or namespace alias, respectively [An instantiation of an alias template is a `$typedef-name$`]{.note}. Otherwise, `false`.

```cpp
consteval bool is_function(info r);
```
[#]{.pnum} *Returns*: `true` if `r` represents a function. Otherwise, `false`.

```cpp
consteval bool is_conversion_function(info r);
consteval bool is_operator_function(info r);
consteval bool is_literal_operator(info r);
```

[#]{.pnum} *Returns*: `true` if `r` represents a conversion function, operator function, or literal operator, respectively. Otherwise, `false`.

```cpp
consteval bool is_special_member_function(info r);
consteval bool is_constructor(info r);
consteval bool is_default_constructor(info r);
consteval bool is_copy_constructor(info r);
consteval bool is_move_constructor(info r);
consteval bool is_assignment(info r);
consteval bool is_copy_assignment(info r);
consteval bool is_move_assignment(info r);
consteval bool is_destructor(info r);
```

[#]{.pnum} *Returns*: `true` if `r` represents a function that is a special member function, a constructor, a default constructor, a copy constructor, a move constructor, an assignment operator, a copy assignment operator, a move assignment operator, or a prospective destructor, respectively. Otherwise, `false`.

```cpp
consteval bool is_template(info r);
```
[#]{.pnum} *Returns*: `true` if `r` represents a function template, class template, variable template, alias template, or concept. Otherwise, `false`.

[#]{.pnum} [A template specialization is not a template. `is_template(^std::vector)` is `true` but `is_template(^std::vector<int>)` is `false`.]{.note}

```cpp
consteval bool is_function_template(info r);
consteval bool is_variable_template(info r);
consteval bool is_class_template(info r);
consteval bool is_alias_template(info r);
consteval bool is_conversion_function_template(info r);
consteval bool is_operator_function_template(info r);
consteval bool is_literal_operator_template(info r);
consteval bool is_constructor_template(info r);
consteval bool is_concept(info r);
```

[#]{.pnum} *Returns*: `true` if `r` represents a function template, variable template, class template, alias template, conversion function template, operator function template, literal operator template, constructor template, or concept respectively. Otherwise, `false`.

```cpp
consteval bool has_template_arguments(info r);
```
[#]{.pnum} *Returns*: `true` if `r` represents a specialization of a function template, variable template, class template, or an alias template. Otherwise, `false`.

```cpp
consteval bool is_value(info r);
consteval bool is_object(info r);
```

[#]{.pnum} *Returns*: `true` if `r` represents a value or object, respectively. Otherwise, `false`.

```cpp
consteval bool is_structured_binding(info r);
```

[#]{.pnum} *Returns*: `true` if `r` represents a structured binding. Otherwise, `false`.



```cpp
consteval bool is_class_member(info r);
consteval bool is_namespace_member(info r);
consteval bool is_nonstatic_data_member(info r);
consteval bool is_static_member(info r);
consteval bool is_base(info r);
```

[#]{.pnum} *Returns*: `true` if `r` represents a class member, namespace member, non-static data member, static member, base class specifier, respectively. Otherwise, `false`.

```cpp
consteval bool has_default_member_initializer(info r);
```

[#]{.pnum} *Returns*: `true` if `r` represents a non-static data member that has a default member initializer. Otherwise, `false`.

```cpp
consteval info type_of(info r);
```

[#]{.pnum} *Constant When*: `r` represents a value, object, variable, function that is not a constructor or destructor, enumerator, non-static data member, bit-field, base class specifier, or description of a declaration of a non-static data member.

[#]{.pnum} *Returns*: If `r` represents an entity, object, or value, then the type of what is represented by `r`. Otherwise, if `r` represents a base class specifier, then the type of the base class. Otherwise, the type of any data member declared with the properties represented by `r`.

```cpp
consteval info object_of(info r);
```

[#]{.pnum} *Constant When*: `r` is a reflection representing either an object or a variable denoting an object with static storage duration ([expr.const]).

[#]{.pnum} *Returns*: If `r` is a reflection of a variable, then a reflection of the object denoted by the variable. Otherwise, `r`.

::: example
```cpp
int x;
int& y = x;

static_assert(^x != ^y);                       // OK, x and y are different variables so their
                                               // reflections compare different
static_assert(object_of(^x) == object_of(^y)); // OK, because y is a reference
                                               // to x, their underlying objects are the same
```
:::

```cpp
consteval info value_of(info r);
```

[#]{.pnum} *Constant When*: `r` is a reflection representing

* [#.#]{.pnum} either an object or variable, usable in constant expressions from a point in the evaluation context ([expr.const]), whose type is a structural type ([temp.type]),
* [#.#]{.pnum} an enumerator, or
* [#.#]{.pnum} a value.

[#]{.pnum} *Returns*:

* [#.#]{.pnum} If `r` is a reflection of an object `o`, or a reflection of a variable which designates an object `o`, then a reflection of the value held by `o`. The reflected value has type `type_of(o)`, with the cv-qualifiers removed if this is a scalar type
* [#.#]{.pnum} Otherwise, if `r` is a reflection of an enumerator, then a reflection of the value of the enumerator.
* [#.#]{.pnum} Otherwise, `r`.

::: example
```cpp
constexpr int x = 0;
constexpr int y = 0;

static_assert(^x != ^y);                         // OK, x and y are different variables so their
                                                 // reflections compare different
static_assert(value_of(^x) == value_of(^y));     // OK, both value_of(^x) and value_of(^y) represent
                                                 // the value 0
static_assert(value_of(^x) == reflect_value(0)); // OK, likewise
```
:::

```cpp
consteval info parent_of(info r);
```

[#]{.pnum} *Constant When*: `r` represents a variable, structured binding, function, enumerator, class, class member, bit-field, template, namespace or namespace alias (other than `::`), `$typedef-name$`, or base class specifier.

[#]{.pnum} *Returns*: A reflection of the class, function, or namespace enclosing the first declaration of what is represented by `r`.

```cpp
consteval info dealias(info r);
```

[#]{.pnum} *Returns*: If `r` represents a `$typedef-name$` or namespace alias _A_, then a reflection representing the entity named by _A_. Otherwise, `r`.

[#]{.pnum}

::: example
```
using X = int;
using Y = X;
static_assert(dealias(^int) == ^int);
static_assert(dealias(^X) == ^int);
static_assert(dealias(^Y) == ^int);
```
:::

```cpp
consteval info template_of(info r);
consteval vector<info> template_arguments_of(info r);
```
[#]{.pnum} *Constant When*: `has_template_arguments(r)` is `true`.

[#]{.pnum} *Returns*: A reflection of the template of `r`, and the reflections of the template arguments of the specialization represented by `r`, respectively.

[#]{.pnum}

::: example
```
template <class T, class U=T> struct Pair { };
template <class T> using PairPtr = Pair<T*>;

static_assert(template_of(^Pair<int>) == ^Pair);
static_assert(template_arguments_of(^Pair<int>).size() == 2);

static_assert(template_of(^PairPtr<int>) == ^PairPtr);
static_assert(template_arguments_of(^PairPtr<int>).size() == 1);
```
:::
:::
:::

### [meta.reflection.member.queries], Reflection member queries  {-}

::: std
::: addu
```cpp
consteval vector<info> members_of(info r);
```

[#]{.pnum} *Constant When*: `r` is a reflection representing either a namespace or a class type that is complete from some point in the evaluation context.

[#]{.pnum} A member of a class or namespace `$E$` is _members-of-representable_ if it is either

* a class that is not a closure type,
* a `$typedef-name$`,
* a primary class template, function template, primary variable template, alias template, or concept,
* a variable or reference,
* a function whose constraints (if any) are satisfied,
* a non-static data member,
* a namespace, or
* a namespace alias,

and if its first declaration is within a definition of `$E$`.

[Counterexamples of representable members include: injected class names, partial template specializations, friend declarations, and static assertions.]{.note}

[#]{.pnum} A member `$M$` of a class or namespace is _members-of-visible_ from a point `$P$` if there exists a declaration `$D$` of `$M$` that is reachable from `$P$`, and either `$M$` is not TU-local or `$D$` is declared in the translation unit containing `$P$`.

[#]{.pnum} *Effects*: If `dealias(r)` represents a class template specialization with a definition reachable from the evaluation context, the specialization is instantiated.

[#]{.pnum} *Returns*: A `vector` containing reflections of all members-of-representable members of the entity represented by `r` that are members-of-visible from a point in the evaluation context ([expr.const]).
If `$E$` represents a class `$C$`, then the vector also contains reflections representing all unnamed bit-fields declared within the member-specification of `$C$`.
<<<<<<< HEAD
Class members are indexed in the order in which they are declared, but the order of namespace members is unspecified.
=======
Class members and unnamed bit-fields are indexed in the order in which they are declared, but the order of namespace members is unspecified.
>>>>>>> 3b02c715
[Base classes are not members.]{.note}

```cpp
consteval vector<info> bases_of(info type);
```

[#]{.pnum} *Constant When*: `dealias(type)` is a reflection representing a complete class type.

[#]{.pnum} *Effects*: If `dealias(type)` represents a class template specialization with a reachable definition, the specialization is instantiated.

[#]{.pnum} *Returns*: Let `C` be the type represented by `dealias(type)`. A `vector` containing the reflections of all the direct base class specifiers, if any, of `C`.
The base class specifiers are indexed in the order in which they appear in the *base-specifier-list* of `C`.

```cpp
consteval vector<info> static_data_members_of(info type);
```

[#]{.pnum} *Constant When*: `dealias(type)` represents a complete class type.

[#]{.pnum} *Effects*: If `dealias(type)` represents a class template specialization with a reachable definition, the specialization is instantiated.

[#]{.pnum} *Returns*: A `vector` containing the reflections of the direct static data members of the type represented by `dealias(type)`, in the order in which they are declared.

```cpp
consteval vector<info> nonstatic_data_members_of(info type);
```

[#]{.pnum} *Constant When*: `dealias(type)` represents a complete class type.

[#]{.pnum} *Effects*: If `dealias(type)` represents a class template specialization with a reachable definition, the specialization is instantiated.

[#]{.pnum} *Returns*: A `vector` containing the reflections of the direct non-static data members of the type represented by `dealias(type)`, in the order in which they are declared.

```cpp
consteval vector<info> enumerators_of(info type_enum);
```

[#]{.pnum} *Constant When*: `dealias(type_enum)` represents an enumeration type and `has_complete_definition(dealias(type_enum))` is `true`.

[#]{.pnum} *Returns*: A `vector` containing the reflections of each enumerator of the enumeration represented by `dealias(type_enum)`, in the order in which they are declared.

```cpp
consteval vector<info> get_public_members(info type);
```

[#]{.pnum} *Constant When*: `dealias(type)` represents a complete class type.

[#]{.pnum} *Effects*: If `dealias(type)` represents a class template specialization with a reachable definition, the specialization is instantiated.

[#]{.pnum} *Returns*: A `vector` containing each element, `e`, of `members_of(type)` such that `is_public(e)` is `true`, in order.

```cpp
consteval vector<info> get_public_static_data_members(info type);
```

[#]{.pnum} *Constant When*: `dealias(type)` represents a complete class type.

[#]{.pnum} *Effects*: If `dealias(type)` represents a class template specialization with a reachable definition, the specialization is instantiated.

[#]{.pnum} *Returns*: A `vector` containing each element, `e`, of `static_data_members_of(type)` such that `is_public(e)` is `true`, in order.

```cpp
consteval vector<info> get_public_nonstatic_data_members(info type);
```

[#]{.pnum} *Constant When*: `dealias(type)` represents a complete class type.

[#]{.pnum} *Effects*: If `dealias(type)` represents a class template specialization with a reachable definition, the specialization is instantiated.

[#]{.pnum} *Returns*: A `vector` containing each element, `e`, of `nonstatic_data_members_of(type)` such that `is_public(e)` is `true`, in order.

```cpp
consteval vector<info> get_public_bases(info type);
```

[#]{.pnum} *Constant When*: `dealias(type)` represents a complete class type.

[#]{.pnum} *Effects*: If `dealias(type)` represents a class template specialization with a reachable definition, the specialization is instantiated.

[#]{.pnum} *Returns*: A `vector` containing each element, `e`, of `bases_of(type)` such that `is_public(e)` is `true`, in order.
:::
:::


### [meta.reflection.layout] Reflection layout queries {-}

::: std
::: addu
```cpp
constexpr size_t member_offsets::total_bits() const;
```
[#]{.pnum} *Returns*: `bytes * CHAR_BIT + bits`.

```cpp
consteval member_offsets offset_of(info r);
```

<<<<<<< HEAD
[#]{.pnum} *Constant When*: `r` represents a non-static data member or base class specifier.

[#]{.pnum} Let `$V$` be a constant defined as follows:

- [#.#]{.pnum} If `r` represents a virtual base class specifier of an abstract class, then `$V$` is an implementation-defined value.
- [#.#]{.pnum} Otherwise, `$V$` is the offset in bits from the beginning of an object of type `parent_of(r)` to the subobject associated with the entity represented by `r`.

[#]{.pnum} *Returns*: `{$V$ / CHAR_BIT, $V$ % CHAR_BIT}`.
=======
[#]{.pnum} *Constant When*: `r` is a reflection representing a non-static data member or base class specifier.

[#]{.pnum} Let `$V$` be a constant defined as follows:

- [#.#]{.pnum} If `r` represents a virtual base class specifier of an abstract class, then `$V$` is an implementation-defined value.
- [#.#]{.pnum} Otherwise, `$V$` is the offset in bits from the beginning of an object of type `parent_of(r)` to the subobject associated with the entity represented by `r`.
>>>>>>> 3b02c715

[#]{.pnum} *Returns*: `{$V$ / CHAR_BIT, $V$ % CHAR_BIT}`.

```cpp
consteval size_t size_of(info r);
```

[#]{.pnum} *Constant When*: `r` is a reflection of a type, object, value, variable of non-reference type, non-static data member, base class specifier, or description of a declaration of a non-static data member. If `r` represents a type `$T$`, there is a point within the evaluation context from which `$T$` is not incomplete.

[#]{.pnum} *Returns*: If `r` represents a non-static data member whose associated subobject has type `$T$`, or a description of a declaration of such a data member, then `sizeof($T$)`. Otherwise, if `r` represents a type `T`, then `sizeof(T)`. Otherwise, `size_of(type_of(r))`.

[The subobject corresponding to a non-static data member of reference type has the same size and alignment as the corresponding pointer type.]{.note}

```cpp
consteval size_t alignment_of(info r);
```

[#]{.pnum} *Constant When*: `r` is a reflection representing a type, object, variable, non-static data member that is not a bit-field, base class specifier, or description of a declaration of a non-static data member. If `r` represents a type `$T$`, there is a point within the evaluation context from which `$T$` is not incomplete.

[#]{.pnum} *Returns*: If `r` represents a type, variable, or object, then the alignment requirement of the entity or object. Otherwise, if `r` represents a base class specifier, then `alignment_of(type_of(r))`. Otherwise, if `r` represents a non-static data member, then the alignment requirement of the subobject associated with the represented entity within any object of type `parent_of(r)`. Otherwise, if `r` represents a description of a declaration of a non-static data member, then the `$alignment-specifier$` of any data member declared having the properties described by `r`.

```cpp
consteval size_t bit_size_of(info r);
```

[#]{.pnum} *Constant When*: `r` is a reflection of a type, object, value, variable of non-reference type, non-static data member, base class specifier, or description of a declaration of a non-static data member. If `r` represents a type `$T$`, there is a point within the evaluation context from which `$T$` is not incomplete.

[#]{.pnum} *Returns*: If `r` represents a non-static data member that is a bit-field, or a description of a declaration of such a bit-field data member, then the width of the bit-field. Otherwise, `CHAR_BIT * size_of(r)`.
:::
:::


### [meta.reflection.extract] Value extraction {-}

::: std
::: addu
[1]{.pnum} The `extract` function template may be used to extract a value out of a reflection when the type is known.

[#]{.pnum} The following are defined for exposition only to aid in the specification of `extract`:
```cpp
template <class T>
  consteval T $extract-ref$(info r); // exposition only
```

[#]{.pnum} [`T` is a reference type.]{.note}

[#]{.pnum} *Constant When*: `r` represents a variable or object of type `U` that is usable in constant expressions from a point in the evaluation context and `is_convertible_v<remove_reference_t<U>(*)[], remove_reference_t<T>(*)[]>` is `true`.

[#]{.pnum} *Returns*: the object represented by `object_of(r)`.

```cpp
template <class T>
  consteval T $extract-member-or-function$(info r); // exposition only
```

[#]{.pnum} *Constant When*:

<<<<<<< HEAD
- [#.#]{.pnum} If `r` represents either an implicit object member function or a non-static data member of a class `C` with type `X`, then when `T` is `X C::*` and `r` does not represent a bit-field.
- [#.#]{.pnum} Otherwise, if `r` represents a function or member function of function type `X`, then when `T` is `X*`.
=======
- [#.#]{.pnum} If `r` represents a non-static data member of a class `C` with type `X`, then when `T` is `X C::*` and `r` does not represent a bit-field.
- [#.#]{.pnum} Otherwise, if `r` represents an implicit object member function of class `C` with type `F` or `F noexcept`, then when `T` is `F C::*`.
- [#.#]{.pnum} Otherwise, `r` represents a function, static member function, or explicit object member function of function type `F` or `F noexcept`, then when `T` is `F*`.
>>>>>>> 3b02c715

[#]{.pnum} *Returns*: a pointer value designating the entity represented by `r`.

```cpp
template <class T>
  consteval T $extract-val$(info r); // exposition only
```

[#]{.pnum} Let `U` be the type of the value or enumerator that `r` represents.

[#]{.pnum} *Constant When*:

  - [#.#]{.pnum} `U` is a pointer type, `T` and `U` are similar types ([conv.qual]), and `is_convertible_v<U, T>` is `true`,
  - [#.#]{.pnum} `U` is not a pointer type and the cv-unqualified types of `T` and `U` are the same, or
  - [#.#]{.pnum} `U` is a closure type, `T` is a function pointer type, and the value `r` represents is convertible to `T`.

[#]{.pnum} *Returns*: the value or enumerator `$V$` represented by `r`, converted to `T`.

```cpp
template <class T>
  consteval T extract(info r);
```

[#]{.pnum} *Effects*:

- [#]{.pnum} If `T` is a reference type, then equivalent to `return $extract-ref$<T>(r);`
- [#]{.pnum} Otherwise, if `r` represents a function, non-static data member, or member function, equivalent to `return $extract-member-or-function$<T>(r);`
- [#]{.pnum} Otherwise, equivalent to `return $extract-value$<T>(value_of(r))`

:::
:::

### [meta.reflection.substitute] Reflection substitution  {-}

::: std
::: addu
```cpp
template <class R>
concept reflection_range =
  ranges::input_range<R> &&
  same_as<ranges::range_value_t<R>, info> &&
  same_as<remove_cvref_t<ranges::range_reference_t<R>>, info>;
```

```cpp
template <reflection_range R = initializer_list<info>>
consteval bool can_substitute(info templ, R&& arguments);
```
[1]{.pnum} *Constant When*: `templ` represents a template.

[#]{.pnum} Let `Z` be the template represented by `templ` and let `Args...` be the sequence of entities, variables, or aliases represented by the elements of `arguments`.

[#]{.pnum} *Returns*: `true` if `Z<Args...>` is a valid *template-id* ([temp.names]). Otherwise, `false`.

[#]{.pnum} *Remarks*: If attempting to substitute leads to a failure outside of the immediate context, the program is ill-formed.

```cpp
template <reflection_range R = initializer_list<info>>
consteval info substitute(info templ, R&& arguments);
```

[#]{.pnum} *Constant When*: `can_substitute(templ, arguments)` is `true`.

[#]{.pnum} Let `Z` be the template represented by `templ` and let `Args...` be the sequence of entities, variables, or aliases represented by the elements of `arguments`.

[#]{.pnum} *Returns*: `^Z<Args...>`.

:::
:::

### [meta.reflection.result] Expression result reflection {-}

::: std
::: addu
```cpp
template <typename T>
  consteval info reflect_value(T expr);
```

[#]{.pnum} *Mandates*: `T` is a structural type that is not a reference type.

[#]{.pnum} *Constant When*: Any value computed by `expr` having pointer type, or every subobject of the value computed by `expr` having pointer or reference type, shall be the address of or refer to an object or entity that

  - [#.#]{.pnum} is a permitted result of a constant expression ([expr.const]),
  - [#.#]{.pnum} is not a temporary object ([class.temporary]),
  - [#.#]{.pnum} is not a string literal object ([lex.string]),
  - [#.#]{.pnum} is not the result of a `typeid` expression ([expr.typeid]), and
  - [#.#]{.pnum} is not an object associated with a predefined `__func__` variable ([dcl.fct.def.general]).

[#]{.pnum} *Returns*: A reflection of the value computed by an lvalue-to-rvalue conversion applied to `expr`. The type of the represented value is the cv-unqualified version of `T`.

```cpp
template <typename T>
  consteval info reflect_object(T& expr);
```

[#]{.pnum} *Mandates*: `T` is not a function type.

[#]{.pnum} *Constant When*: `expr` designates an object or entity that

  - [#.#]{.pnum} is a permitted result of a constant expression ([expr.const]),
  - [#.#]{.pnum} is not a temporary object ([class.temporary]),
  - [#.#]{.pnum} is not a string literal object ([lex.string]),
  - [#.#]{.pnum} is not the result of a `typeid` expression ([expr.typeid]), and
  - [#.#]{.pnum} is not an object associated with a predefined `__func__` variable ([dcl.fct.def.general]).

[#]{.pnum} *Returns*: A reflection of the object designated by `expr`.

```cpp
template <typename T>
  consteval info reflect_function(T& expr);
```

[#]{.pnum} *Mandates*: `T` is a function type.

[#]{.pnum} *Returns*: `^fn`, where `fn` is the function designated by `expr`.

```cpp
template <reflection_range R = initializer_list<info>>
  consteval info reflect_invoke(info target, R&& args);
template <reflection_range R1 = initializer_list<info>, reflection_range R2 = initializer_list<info>>
  consteval info reflect_invoke(info target, R1&& tmpl_args, R2&& args);
```

[#]{.pnum} An expression `$E$` is said to be _reciprocal to_ a reflection `$r$` if

  - [#.#]{.pnum} `$r$` represents a variable, and `$E$` is an lvalue designating the object named by that variable,
  - [#.#]{.pnum} `$r$` represents an object or function, and `$E$` is an lvalue that designates that object or function, or
  - [#.#]{.pnum} `$r$` represents a value, and `$E$` is a prvalue that computes that value.

[#]{.pnum} For exposition only, let

- [#.#]{.pnum} `$F$` be either an entity or an expression, such that if `target` represents a function or function template then `$F$` is that entity, and if `target` represents a variable, object, or value, then `$F$` is an expression reciprocal to `target`,
- [#.#]{.pnum} `$TArgs$...` be a sequence of entities and expressions corresponding to the elements of `tmpl_args` (if any), such that for every `$targ$` in `tmpl_args`,
  - [#.#.#]{.pnum} if `$targ$` represents a type or `$typedef-name$`, the corresponding element of `$TArgs$...` is that type, or the type named by that `$typedef-name$`, respectively,
  - [#.#.#]{.pnum} if `$targ$` represents a variable, object, value, or function, the corresponding element of `$TArgs$...` is an expression reciprocal to `$targ$`, and
  - [#.#.#]{.pnum} if `$targ$` represents a class or alias template, then the corresponding element of `$TArgs$...` is that template,
- [#.#]{.pnum} `$Args$...` be a sequence of expressions {`@$E$~$K$~@`} corresponding to the reflections {`@$r$~$K$~@`} in `args`, such that for every `@$r$~$K$~@` that represents a variable, object, value, or function, `@$E$~$K$~@` is reciprocal to `@$r$~$K$~@`,
- [#.#]{.pnum} `@$Arg$~0~@` be the first expression in `$Args$` (if any), and
- [#.#]{.pnum} `@$Args$~$+$~@...` be the sequence of expressions in `$Args$` excluding `@$Arg$~0~@` (if any),

and define an expression `$INVOKE-EXPR$` as follows:

- [#.#]{.pnum} If `target` represents a non-member function, variable, object, or value, then `$INVOKE-EXPR$` is the expression `$INVOKE$($F$, @$Arg$~0~@, @$Args$~$+$~@...)`.

- [#.#]{.pnum} Otherwise, if `$F$` is a member function that is not a constructor, then `$INVOKE-EXPR$` is the expression `@$Arg$~0~@.$F$(@$Args$~$+$~@...)`.

- [#.#]{.pnum} Otherwise, if `$F$` is a function template that is not a constructor template, then `$INVOKE-EXPR$` is either the expression `@$Arg$~0~@.template $F$<$TArgs$...>(@$Args$~$+$~@...)` if `$F$` is a member function template, or `$F$<$TArgs$...>(@$Arg$~0~@, @$Args$~$+$~@...)` otherwise.

- [#.#]{.pnum} Otherwise, if `$F$` is a constructor or constructor template for a class `$C$`, then `$INVOKE-EXPR$` is an expression `$C$(@$Arg$~0~@, @$Args$~$+$~@...)` for which only `$F$` is considered by overload resolution; furthermore, if `$F$` is a constructor template, then `$TArgs$...` are inferred as leading template arguments during template argument deduction for `$F$`.

[#]{.pnum} *Constant When*:

- `target` represents either a function or function template, or a variable, object or value having pointer-to-function, pointer-to-member, or closure type,
- `tmpl_args` is empty unless `target` represents a function template,
- every reflection in `tmpl_args` represents a type, `$typedef-name$`, class or alias template, variable, object, value, or function,
- every reflection in `args` represents a variable, object, value, or function, and
- the expression `$INVOKE-EXPR$` is a well-formed constant expression of structural type.

[#]{.pnum} *Effects*: If `target` represents a function template, any specialization of the represented template that would be invoked by evaluation of `$INVOKE-EXPR$` is instantiated.

[#]{.pnum} *Returns*: A reflection of the same result computed by `$INVOKE-EXPR$`.

:::
:::

### [meta.reflection.define_class] Reflection class definition generation  {-}

::: std
::: addu

```cpp
consteval info data_member_spec(info type,
                                data_member_options_t options = {});
```
[1]{.pnum} *Constant When*:

- `type` represents a type;
- if `options.name` contains a value, the `string` or `u8string` value that was used to initialize `options.name`, respectively interpreted using the ordinary literal encoding or with UTF-8, contains a valid identifier ([lex.name]{.sref});
- if `options.width` contains a value, then: `type` represents an integral or (possibly cv-qualified) enumeration type, `options.alignment` contains no value, and `options.no_unique_address` is `false`;
- if `options.alignment` contains a value, it is an alignment value ([basic.align]) not less than the alignment requirement of the type represented by `type`; and
- if `options.width` contains the value zero, `options.name` does not contain a value.

[#]{.pnum} *Returns*: A reflection of a description of a declaration of a non-static data member having the type represented by `type`, and having the optional characteristics designated by `options`.

[#]{.pnum} *Remarks*: The returned reflection value is primarily useful in conjunction with `define_class`. Certain other functions in `std::meta` (e.g., `type_of`, `identifier_of`) can also be used to query the characteristics indicated by the arguments provided to `data_member_spec`.

```cpp
consteval bool is_data_member_spec(info r);
```

[#]{.pnum} *Returns*: `true` if `r` represents a description of a declaration of a non-static data member. Otherwise, `false`.

```c++
  template <reflection_range R = initializer_list<info>>
  consteval info define_class(info class_type, R&& mdescrs);
```

[#]{.pnum} *Constant When*: Letting `$C$` be the class represented by `class_type` and `@$r$~$K$~@` be the `$K$`^th^ reflection value in `mdescrs`,

- `$C$` is incomplete from every point in the evaluation context,
- `is_data_member_spec(@$r$~$K$~@)` is `true` for every `@$r$~$K$~@` in `mdescrs`, and
- the type represented by `type_of(@$r$~$K$~@)` is a valid type for data members, for every `@$r$~$K$~@` in `mdescrs`.

[`$C$` could be a class template specialization for which there is no reachable definition.]{.note}

<<<<<<< HEAD
[#]{.pnum} Let `$C$` be the class represented by `class_type`, and let {`@$o$~k~@`} be a sequence of `data_member_options_t` values such that
=======
[#]{.pnum} Let {`@$o$~k~@`} be a sequence of `data_member_options_t` values such that
>>>>>>> 3b02c715

    data_member_spec(type_of(@$r$~$k$~@), @$o$~$k$~@) == @$r$~$k$~@

for every `@$r$~$k$~@` in `mdescrs`.

[#]{.pnum} *Effects*:
Produces an injected declaration `$D$` ([expr.const]) that provides a definition for `$C$` with properties as follows:

- [#.1]{.pnum} The target scope of `$D$` is the scope to which `$C$` belongs ([basic.scope.scope]).
- [#.#]{.pnum} The locus of `$D$` follows immediately after the manifestly constant-evaluated expression currently under evaluation.
- [#.#]{.pnum} If `$C$` is a specialization of a class template `$T$`, then `$D$` is is an explicit specialization of `$T$`.
- [#.#]{.pnum} `$D$` contains a non-static data member corresponding to each reflection value `@$r$~$K$~@` in `mdescrs`. For every other `@$r$~$L$~@` in `mdescrs` such that `$K$ < $L$`, the declaration of `@$r$~$K$~@` precedes the declaration of `@$r$~$L$~@`.
- [#.#]{.pnum} The non-static data member corresponding to each `@$r$~$K$~@` is declared with the type represented by `type_of(@$r$~$K$~@)`.
- [#.#]{.pnum} Non-static data members corresponding to reflections `@$r$~$K$~@` for which `@$o$~$K$~@.no_unique_address` is `true` are declared with the attribute `[[no_unique_address]]`.
- [#.#]{.pnum} Non-static data members corresponding to reflections `@$r$~$K$~@` for which `@$o$~$K$~@.width` contains a value are declared as bit-fields whose width is that value.
- [#.#]{.pnum} Non-static data members corresponding to reflections `@$r$~$K$~@` for which `@$o$~$K$~@.alignment` contains a value are declared with the `$alignment-specifier$` `alignas(@$o$~$K$~@.alignment)`.
- [#.#]{.pnum} Non-static data members corresponding to reflections `@$r$~$K$~@` are declared with names determined as follows:
  - If `@$o$~$K$~@.width` contains the value zero, the non-static data member is declared without a name.
  - Otherwise, if `has_identifier(@$r$~$K$~@)` is `false`, the non-static data member is declared with an implementation-defined name.
  - Otherwise, the name of the non-static data member is the identifier determined by the character sequence encoded by `u8identifier_of(@$r$~$K$~@)` in UTF-8.
- [#.#]{.pnum} If `$C$` is a union type for which any of its members are not trivially default constructible, then it has a user-provided default constructor which has no effect.
- [#.#]{.pnum} If `$C$` is a union type for which any of its members are not trivially default destructible, then it has a user-provided default destructor which has no effect.

[#]{.pnum} *Returns*: `class_type`.

:::
:::

### [meta.reflection.define_static] Static array generation  {-}

::: std
::: addu
```cpp
consteval const char* define_static_string(string_view str);
consteval const char8_t* define_static_string(u8string_view str);
```

[#]{.pnum} Let `$S$` be a constexpr variable of array type with static storage duration, whose elements are of type `const char` or `const char8_t` respectively, for which there exists some `k` &geq; `0` such that:

* [#.#]{.pnum} `$S$[k + i] == str[i]` for all 0 &leq; `i` < `str.size()`, and
* [#.#]{.pnum} `$S$[k + str.size()] == '\0'`.

[#]{.pnum} *Returns*: `&$S$[k]`

[#]{.pnum} Implementations are encouraged to return the same object whenever the same variant of these functions is called with the same argument.

```cpp
template<ranges::input_range R>
    consteval span<const ranges::range_value_t<R>> define_static_array(R&& r);
```

[#]{.pnum} *Constraints*: `is_constructible_v<ranges::range_value_t<R>, ranges::range_reference_t<R>>` is `true`.

[#]{.pnum} Let `D` be `ranges::distance(r)` and `S` be a constexpr variable of array type with static storage duration, whose elements are of type `const ranges::range_value_t<R>`, for which there exists some `k` &geq; `0` such that `$S$[k + i] == r[i]` for all 0 &leq; `i` < `$D$`.

[#]{.pnum} *Returns*: `span(addressof($S$[$k$]), $D$)`

[#]{.pnum} Implementations are encouraged to return the same object whenever the same the function is called with the same argument.


:::
:::

### [meta.reflection.unary] Unary type traits  {-}

::: std
::: addu
[1]{.pnum} Subclause [meta.reflection.unary] contains consteval functions that may be used to query the properties of a type at compile time.

[2]{.pnum} For each function taking an argument of type `meta::info` whose name contains `type`, a call to the function is a non-constant library call ([defns.nonconst.libcall]{.sref}) if that argument is not a reflection of a type or `$typedef-name$`. For each function taking an argument named `type_args`, a call to the function is a non-constant library call if any `meta::info` in that range is not a reflection of a type or a `$typedef-name$`.
:::
:::

#### [meta.reflection.unary.cat] Primary type categories  {-}

::: std
::: addu
[1]{.pnum} For any type or `$typedef-name$` `T`, for each function `std::meta::type_$TRAIT$` defined in this clause, `std::meta::type_$TRAIT$(^T)` equals the value of the corresponding unary type trait `std::$TRAIT$_v<T>` as specified in [meta.unary.cat]{.sref}.

```cpp
consteval bool type_is_void(info type);
consteval bool type_is_null_pointer(info type);
consteval bool type_is_integral(info type);
consteval bool type_is_floating_point(info type);
consteval bool type_is_array(info type);
consteval bool type_is_pointer(info type);
consteval bool type_is_lvalue_reference(info type);
consteval bool type_is_rvalue_reference(info type);
consteval bool type_is_member_object_pointer(info type);
consteval bool type_is_member_function_pointer(info type);
consteval bool type_is_enum(info type);
consteval bool type_is_union(info type);
consteval bool type_is_class(info type);
consteval bool type_is_function(info type);
consteval bool type_is_reflection(info type);
```

[2]{.pnum}

::: example
```
namespace std::meta {
  consteval bool type_is_void(info type) {
    // one example implementation
    return extract<bool>(substitute(^is_void_v, {type}));

    // another example implementation
    type = dealias(type);
    return type == ^void
        || type == ^const void
        || type == ^volatile void
        || type == ^const volatile void;
  }
}
```
:::
:::
:::

#### [meta.reflection.unary.comp] Composite type categories  {-}

::: std
::: addu
[1]{.pnum} For any type or `$typedef-name$` `T`, for each function `std::meta::type_$TRAIT$` defined in this clause, `std::meta::type_$TRAIT$(^T)` equals the value of the corresponding unary type trait `std::$TRAIT$_v<T>` as specified in [meta.unary.comp]{.sref}.

```cpp
consteval bool type_is_reference(info type);
consteval bool type_is_arithmetic(info type);
consteval bool type_is_fundamental(info type);
consteval bool type_is_object(info type);
consteval bool type_is_scalar(info type);
consteval bool type_is_compound(info type);
consteval bool type_is_member_pointer(info type);
```
:::
:::

#### [meta.reflection.unary.prop] Type properties  {-}

::: std
::: addu
[1]{.pnum} For any type or `$typedef-name$` `T`, for each function `std::meta::type_$UNARY-TRAIT$` defined in this clause with signature `bool(std::meta::info)`, `std::meta::type_$UNARY-TRAIT$(^T)` equals the value of the corresponding type property `std::$UNARY-TRAIT$_v<T>` as specified in [meta.unary.prop]{.sref}.

[#]{.pnum} For any types or `$typedef-names$` `T` and `U`, for each function `std::meta::type_$BINARY-TRAIT$` defined in this clause with signature `bool(std::meta::info, std::meta::info)`, `std::meta::type_$BINARY-TRAIT$(^T, ^U)` equals the value of the corresponding type property `std::$BINARY-TRAIT$_v<T, U>` as specified in [meta.unary.prop]{.sref}.

[#]{.pnum} For any type or `$typedef-name$` `T`, pack of types or `$typedef-names$` `U...`, and range `r` such that `ranges::to<vector>(r) == vector{^U...}` is `true`, for each function template `std::meta::type_$VARIADIC-TRAIT$` defined in this clause, `std::meta::type_$VARIADIC-TRAIT$(^T, r)` equals the value of the corresponding type property `std::$VARIADIC-TRAIT$_v<T, U...>` as specified in [meta.unary.prop]{.sref}.

```cpp
consteval bool type_is_const(info type);
consteval bool type_is_volatile(info type);
consteval bool type_is_trivial(info type);
consteval bool type_is_trivially_copyable(info type);
consteval bool type_is_standard_layout(info type);
consteval bool type_is_empty(info type);
consteval bool type_is_polymorphic(info type);
consteval bool type_is_abstract(info type);
consteval bool type_is_final(info type);
consteval bool type_is_aggregate(info type);
consteval bool type_is_signed(info type);
consteval bool type_is_unsigned(info type);
consteval bool type_is_bounded_array(info type);
consteval bool type_is_unbounded_array(info type);
consteval bool type_is_scoped_enum(info type);

template <reflection_range R = initializer_list<info>>
consteval bool type_is_constructible(info type, R&& type_args);
consteval bool type_is_default_constructible(info type);
consteval bool type_is_copy_constructible(info type);
consteval bool type_is_move_constructible(info type);

consteval bool type_is_assignable(info type_dst, info type_src);
consteval bool type_is_copy_assignable(info type);
consteval bool type_is_move_assignable(info type);

consteval bool type_is_swappable_with(info type_dst, info type_src);
consteval bool type_is_swappable(info type);

consteval bool type_is_destructible(info type);

template <reflection_range R = initializer_list<info>>
consteval bool type_is_trivially_constructible(info type, R&& type_args);
consteval bool type_is_trivially_default_constructible(info type);
consteval bool type_is_trivially_copy_constructible(info type);
consteval bool type_is_trivially_move_constructible(info type);

consteval bool type_is_trivially_assignable(info type_dst, info type_src);
consteval bool type_is_trivially_copy_assignable(info type);
consteval bool type_is_trivially_move_assignable(info type);
consteval bool type_is_trivially_destructible(info type);

template <reflection_range R = initializer_list<info>>
consteval bool type_is_nothrow_constructible(info type, R&& type_args);
consteval bool type_is_nothrow_default_constructible(info type);
consteval bool type_is_nothrow_copy_constructible(info type);
consteval bool type_is_nothrow_move_constructible(info type);

consteval bool type_is_nothrow_assignable(info type_dst, info type_src);
consteval bool type_is_nothrow_copy_assignable(info type);
consteval bool type_is_nothrow_move_assignable(info type);

consteval bool type_is_nothrow_swappable_with(info type_dst, info type_src);
consteval bool type_is_nothrow_swappable(info type);

consteval bool type_is_nothrow_destructible(info type);

consteval bool type_is_implicit_lifetime(info type);

consteval bool type_has_virtual_destructor(info type);

consteval bool type_has_unique_object_representations(info type);

consteval bool type_reference_constructs_from_temporary(info type_dst, info type_src);
consteval bool type_reference_converts_from_temporary(info type_dst, info type_src);
```
:::
:::

#### [meta.reflection.unary.prop.query] Type property queries  {-}

::: std
::: addu
[1]{.pnum} For any type or `$typedef-name$` `T`, for each function `std::meta::type_$PROP$` defined in this clause with signature `size_t(std::meta::info)`, `std::meta::type_$PROP$(^T)` equals the value of the corresponding type property `std::$PROP$_v<T>` as specified in [meta.unary.prop.query]{.sref}.

[#]{.pnum} For any type or `$typedef-name$` `T` and unsigned integer value `I`, `std::meta::type_extent(^T, I)` equals `std::extent_v<T, I>` ([meta.unary.prop.query]).

```cpp
consteval size_t type_alignment_of(info type);
consteval size_t type_rank(info type);
consteval size_t type_extent(info type, unsigned i = 0);
```
:::
:::

### [meta.reflection.rel], Type relations  {-}

::: std
::: addu
[1]{.pnum} The consteval functions specified in this clause may be used to query relationships between types at compile time.

[#]{.pnum} For any types or `$typedef-name$` `T` and `U`, for each function `std::meta::type_$REL$` defined in this clause with signature `bool(std::meta::info, std::meta::info)`, `std::meta::type_$REL$(^T, ^U)` equals the value of the corresponding type relation `std::$REL$_v<T, U>` as specified in [meta.rel]{.sref}.

[#]{.pnum} For any type or `$typedef-name$` `T`, pack of types or `$typedef-names$` `U...`, and range `r` such that `ranges::to<vector>(r) == vector{^U...}` is `true`, for each binary function template `std::meta::type_$VARIADIC-REL$`, `std::meta::type_$VARIADIC-REL$(^T, r)` equals the value of the corresponding type relation `std::$VARIADIC-REL$_v<T, U...>` as specified in [meta.rel]{.sref}.

[#]{.pnum} For any types or `$typedef-names$` `T` and `R`, pack of types or `$typedef-names$` `U...`, and range `r` such that `ranges::to<vector>(r) == vector{^U...}` is `true`, for each ternary function template `std::meta::type_$VARIADIC-REL-R$` defined in this clause, `std::meta::type_$VARIADIC-REL-R$(^R, ^T, r)` equals the value of the corresponding type relation `std::$VARIADIC-REL-R$_v<R, T, U...>` as specified in [meta.rel]{.sref}.

```cpp
consteval bool type_is_same(info type1, info type2);
consteval bool type_is_base_of(info type_base, info type_derived);
consteval bool type_is_convertible(info type_src, info type_dst);
consteval bool type_is_nothrow_convertible(info type_src, info type_dst);
consteval bool type_is_layout_compatible(info type1, info type2);
consteval bool type_is_pointer_interconvertible_base_of(info type_base, info type_derived);

template <reflection_range R = initializer_list<info>>
consteval bool type_is_invocable(info type, R&& type_args);
template <reflection_range R = initializer_list<info>>
consteval bool type_is_invocable_r(info type_result, info type, R&& type_args);

template <reflection_range R = initializer_list<info>>
consteval bool type_is_nothrow_invocable(info type, R&& type_args);
template <reflection_range R = initializer_list<info>>
consteval bool type_is_nothrow_invocable_r(info type_result, info type, R&& type_args);
```

[#]{.pnum} [If `t` is a reflection of the type `int` and `u` is a reflection of an alias to the type `int`, then `t == u` is `false` but `type_is_same(t, u)` is `true`. `t == dealias(u)` is also `true`.]{.note}.
:::
:::


### [meta.reflection.trans], Transformations between types  {-}

::: std
::: addu
[1]{.pnum} Subclause [meta.reflection.trans] contains consteval functions that may be used to transform one type to another following some predefined rule.
:::
:::

#### [meta.reflection.trans.cv], Const-volatile modifications  {-}
::: std
::: addu
[1]{.pnum} For any type or `$typedef-name$` `T`, for each function `std::meta::type_$MOD$` defined in this clause, `std::meta::type_$MOD$(^T)` returns the reflection of the corresponding type `std::$MOD$_t<T>` as specified in [meta.trans.cv]{.sref}.

```cpp
consteval info type_remove_const(info type);
consteval info type_remove_volatile(info type);
consteval info type_remove_cv(info type);
consteval info type_add_const(info type);
consteval info type_add_volatile(info type);
consteval info type_add_cv(info type);
```
:::
:::

#### [meta.reflection.trans.ref], Reference modifications  {-}

::: std
::: addu
[1]{.pnum} For any type or `$typedef-name$` `T`, for each function `std::meta::type_$MOD$` defined in this clause, `std::meta::type_$MOD$(^T)` returns the reflection of the corresponding type `std::$MOD$_t<T>` as specified in [meta.trans.ref]{.sref}.

```cpp
consteval info type_remove_reference(info type);
consteval info type_add_lvalue_reference(info type);
consteval info type_add_rvalue_reference(info type);
```
:::
:::

#### [meta.reflection.trans.sign], Sign modifications  {-}

::: std
::: addu
[1]{.pnum} For any type or `$typedef-name$` `T`, for each function `std::meta::type_$MOD$` defined in this clause, `std::meta::type_$MOD$(^T)` returns the reflection of the corresponding type `std::$MOD$_t<T>` as specified in [meta.trans.sign]{.sref}.
```cpp
consteval info type_make_signed(info type);
consteval info type_make_unsigned(info type);
```
:::
:::

#### [meta.reflection.trans.arr], Array modifications  {-}

::: std
::: addu
[1]{.pnum} For any type or `$typedef-name$` `T`, for each function `std::meta::type_$MOD$` defined in this clause, `std::meta::type_$MOD$(^T)` returns the reflection of the corresponding type `std::$MOD$_t<T>` as specified in [meta.trans.arr]{.sref}.
```cpp
consteval info type_remove_extent(info type);
consteval info type_remove_all_extents(info type);
```
:::
:::

#### [meta.reflection.trans.ptr], Pointer modifications  {-}
::: std
::: addu
[1]{.pnum} For any type or `$typedef-name$` `T`, for each function `std::meta::type_$MOD$` defined in this clause, `std::meta::type_$MOD$(^T)` returns the reflection of the corresponding type `std::$MOD$_t<T>` as specified in [meta.trans.ptr]{.sref}.
```cpp
consteval info type_remove_pointer(info type);
consteval info type_add_pointer(info type);
```
:::
:::

#### [meta.reflection.trans.other], Other transformations  {-}

[There are four transformations that are deliberately omitted here. `type_identity` and `enable_if` are not useful, `conditional(cond, t, f)` would just be a long way of writing `cond ? t : f`, and `basic_common_reference` is a class template intended to be specialized and not directly invoked.]{.ednote}

::: std
::: addu
[1]{.pnum} For any type or `$typedef-name$` `T`, for each function `std::meta::type_$MOD$` defined in this clause with signature `std::meta::info(std::meta::info)`, `std::meta::type_$MOD$(^T)` returns the reflection of the corresponding type `std::$MOD$_t<T>` as specified in [meta.trans.other]{.sref}.

[#]{.pnum} For any pack of types or `$typedef-names$` `T...` and range `r` such that `ranges::to<vector>(r) == vector{^T...}` is `true`, for each unary function template `std::meta::type_$VARIADIC-MOD$` defined in this clause, `std::meta::type_$VARIADIC-MOD$(r)` returns the reflection of the corresponding type `std::$VARIADIC-MOD$_t<T...>` as specified in [meta.trans.other]{.sref}.

[#]{.pnum} For any type or `$typedef-name$` `T`, pack of types or `$typedef-names$` `U...`, and range `r` such that `ranges::to<vector>(r) == vector{^U...}` is `true`, `std::meta::type_invoke_result(^T, r)` returns the reflection of the corresponding type `std::invoke_result_t<T, U...>` ([meta.trans.other]{.sref}).

```cpp
consteval info type_remove_cvref(info type);
consteval info type_decay(info type);
template <reflection_range R = initializer_list<info>>
consteval info type_common_type(R&& type_args);
template <reflection_range R = initializer_list<info>>
consteval info type_common_reference(R&& type_args);
consteval info type_underlying_type(info type);
template <reflection_range R = initializer_list<info>>
consteval info type_invoke_result(info type, R&& type_args);
consteval info type_unwrap_reference(info type);
consteval info type_unwrap_ref_decay(info type);
```

[#]{.pnum}

::: example
```cpp
// example implementation
consteval info type_unwrap_reference(info type) {
  type = dealias(type);
  if (has_template_arguments(type) && template_of(type) == ^reference_wrapper) {
    return type_add_lvalue_reference(template_arguments_of(type)[0]);
  } else {
    return type;
  }
}
```
:::

:::
:::

#### [meta.reflection.tuple.variant], Tuple and Variant Queries {-}

::: std
::: addu
[1]{.pnum} For any type or `$typedef-name$` `T`, for each function `std::meta::type_$UNARY-TRAIT$` defined in this clause with the signature `size_t(std::meta::info)`, `std::meta::type_$UNARY-TRAIT$(^T)` equals the value of the corresponding property `std::$UNARY-TRAIT$_v<T>` as defined in [tuple]{.sref} or [variant]{.sref}.

[2]{.pnum} For any type or `$typedef-name$` `T` and value `I`, for each function `std::meta::type_$BINARY-TRAIT$` defined in this clause with the signature `info(size_t, std::meta::info)`, `std::meta::type_$BINARY-TRAIT$(I, ^T)` returns a reflection representing the type `std::$BINARY-TRAIT$_t<I, T>` as defined in [tuple]{.sref} or [variant]{.sref}.

```cpp
consteval size_t type_tuple_size(info type);
consteval info type_tuple_element(size_t index, info type);

consteval size_t type_variant_size(info type);
consteval info type_variant_alternative(size_t index, info type);
```
:::
:::

### [bit.cast]{.sref} Function template `bit_cast` {-}

And we have adjust the requirements of `std::bit_cast` to not allow casting to or from `std::meta::info` as a constant, in [bit.cast]{.sref}/3:

::: std
[3]{.pnum} *Remarks*: This function is constexpr if and only if `To`, `From`, and the types of all subobjects of `To` and `From` are types `T` such that:

* [#.1]{.pnum} `is_union_v<T>` is `false`;
* [#.2]{.pnum} `is_pointer_v<T>` is `false`;
* [#.3]{.pnum} `is_member_pointer_v<T>` is `false`;
* [#.π]{.pnum} [`is_reflection_v<T>` is `false`;]{.addu}
* [#.4]{.pnum} `is_volatile_v<T>` is `false`; and
* [#.5]{.pnum} `T` has no non-static data members of reference type.
:::

## Feature-Test Macro

This is a feature with both a language and library component. Our usual practice is to provide something like `__cpp_impl_reflection` and `__cpp_lib_reflection` for this. But since the two pieces are so closely tied together, maybe it really only makes sense to provide one?

For now, we'll add both.

To [cpp.predefined]{.sref}:

::: std
```diff
  __cpp_impl_coroutine 201902L
  __cpp_impl_destroying_delete 201806L
  __cpp_impl_three_way_comparison 201907L
+ __cpp_impl_reflection 2024XXL
```
:::

and [version.syn]{.sref}:

::: std
```diff
+ #define __cpp_lib_reflection 2024XXL // also in <meta>
```
:::

---
references:
  - id: P2996R6
    citation-label: P2996R6
    title: "Reflection for C++26"
    author:
      - family: Wyatt Childers
      - family: Peter Dimov
      - family: Dan Katz
      - family: Barry Revzin
      - family: Andrew Sutton
      - family: Faisal Vali
      - family: Daveed Vandevoorde
    issued:
      - year: 2024
        month: 09
        day: 24
    URL: https://wg21.link/p2996r6
  - id: P3293R2
    citation-label: P3293R2
    title: "Splicing a base class subobject"
    author:
      - family: Peter Dimov
      - family: Dan Katz
      - family: Barry Revzin
      - family: Daveed Vandevoorde
    issued:
      - year: 2024
        month: 10
        day: 15
    URL: https://wg21.link/p3293r2
---<|MERGE_RESOLUTION|>--- conflicted
+++ resolved
@@ -31,14 +31,10 @@
 * removed the `accessible_members` family of functions
 * added the `get_public` family of functions
 * added missing `tuple` and `variant` traits
-<<<<<<< HEAD
-* stronger guarantees on order reflections returned by `members_of`
-* several core wording fixes
-=======
 * added missing `is_mutable_member` function
 * added `(u8)operator_symbol_of` functions, tweaked enumerator names in `std::meta::operators`
 * stronger guarantees on order reflections returned by `members_of`
->>>>>>> 3b02c715
+* several core wording fixes
 
 Since [@P2996R5]:
 
@@ -3724,10 +3720,10 @@
                                     // constant evaluated
 
 bool b2 = !make_decl(2);            // error: initializer !make_decl(42) produced
-                                    // a declaration but is not plainly constant 
+                                    // a declaration but is not plainly constant
                                     // evaluated
 
-constexpr bool b3 = tfn<3>();       // error: the invocation of make_decl(R) in the 
+constexpr bool b3 = tfn<3>();       // error: the invocation of make_decl(R) in the
                                     // requires clause produced a declaration but is
                                     // not plainly constant evaluated
 
@@ -5225,11 +5221,7 @@
 
 [#]{.pnum} *Returns*: A `vector` containing reflections of all members-of-representable members of the entity represented by `r` that are members-of-visible from a point in the evaluation context ([expr.const]).
 If `$E$` represents a class `$C$`, then the vector also contains reflections representing all unnamed bit-fields declared within the member-specification of `$C$`.
-<<<<<<< HEAD
-Class members are indexed in the order in which they are declared, but the order of namespace members is unspecified.
-=======
 Class members and unnamed bit-fields are indexed in the order in which they are declared, but the order of namespace members is unspecified.
->>>>>>> 3b02c715
 [Base classes are not members.]{.note}
 
 ```cpp
@@ -5327,7 +5319,6 @@
 consteval member_offsets offset_of(info r);
 ```
 
-<<<<<<< HEAD
 [#]{.pnum} *Constant When*: `r` represents a non-static data member or base class specifier.
 
 [#]{.pnum} Let `$V$` be a constant defined as follows:
@@ -5336,16 +5327,6 @@
 - [#.#]{.pnum} Otherwise, `$V$` is the offset in bits from the beginning of an object of type `parent_of(r)` to the subobject associated with the entity represented by `r`.
 
 [#]{.pnum} *Returns*: `{$V$ / CHAR_BIT, $V$ % CHAR_BIT}`.
-=======
-[#]{.pnum} *Constant When*: `r` is a reflection representing a non-static data member or base class specifier.
-
-[#]{.pnum} Let `$V$` be a constant defined as follows:
-
-- [#.#]{.pnum} If `r` represents a virtual base class specifier of an abstract class, then `$V$` is an implementation-defined value.
-- [#.#]{.pnum} Otherwise, `$V$` is the offset in bits from the beginning of an object of type `parent_of(r)` to the subobject associated with the entity represented by `r`.
->>>>>>> 3b02c715
-
-[#]{.pnum} *Returns*: `{$V$ / CHAR_BIT, $V$ % CHAR_BIT}`.
 
 ```cpp
 consteval size_t size_of(info r);
@@ -5401,14 +5382,9 @@
 
 [#]{.pnum} *Constant When*:
 
-<<<<<<< HEAD
-- [#.#]{.pnum} If `r` represents either an implicit object member function or a non-static data member of a class `C` with type `X`, then when `T` is `X C::*` and `r` does not represent a bit-field.
-- [#.#]{.pnum} Otherwise, if `r` represents a function or member function of function type `X`, then when `T` is `X*`.
-=======
 - [#.#]{.pnum} If `r` represents a non-static data member of a class `C` with type `X`, then when `T` is `X C::*` and `r` does not represent a bit-field.
 - [#.#]{.pnum} Otherwise, if `r` represents an implicit object member function of class `C` with type `F` or `F noexcept`, then when `T` is `F C::*`.
 - [#.#]{.pnum} Otherwise, `r` represents a function, static member function, or explicit object member function of function type `F` or `F noexcept`, then when `T` is `F*`.
->>>>>>> 3b02c715
 
 [#]{.pnum} *Returns*: a pointer value designating the entity represented by `r`.
 
@@ -5615,11 +5591,7 @@
 
 [`$C$` could be a class template specialization for which there is no reachable definition.]{.note}
 
-<<<<<<< HEAD
-[#]{.pnum} Let `$C$` be the class represented by `class_type`, and let {`@$o$~k~@`} be a sequence of `data_member_options_t` values such that
-=======
 [#]{.pnum} Let {`@$o$~k~@`} be a sequence of `data_member_options_t` values such that
->>>>>>> 3b02c715
 
     data_member_spec(type_of(@$r$~$k$~@), @$o$~$k$~@) == @$r$~$k$~@
 
