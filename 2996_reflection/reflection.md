--- conflicted
+++ resolved
@@ -4138,11 +4138,9 @@
 [1]{.pnum} A `$template-argument$` for a `$template-parameter$` which is a type shall [either]{.addu} be a `$type-id$` [or a `$splice-specifier$` that is either dependent or designates a type]{.addu}.
 :::
 
-<<<<<<< HEAD
-=======
 ### [temp.arg.nontype]{.sref} Template non-type arguments {-}
 
-[We don't think we have to change anything here, since if `E` is a _splice-specifier_ the requirements already fall out based on how paragraphs 1 and 3 are already worded]{.draftnote}
+[We don't think we have to change anything here, since if `E` is a `$splice-specifier$` that can be interpreted as a `$splice-expression$`, the requirements already fall out based on how paragraphs 1 and 3 are already worded]{.draftnote}
 
 ::: std
 [1]{.pnum} If the type `T` of a *template-parameter* ([temp.param]) contains a placeholder type ([dcl.spec.auto]) or a placeholder for a deduced class type ([dcl.type.class.deduct]), the type of the parameter is the type deduced for the variable x in the invented
@@ -4161,7 +4159,6 @@
 is introduced.
 :::
 
->>>>>>> 4e303e6d
 ### [temp.arg.template]{.sref} Template template arguments {-}
 
 Extend [temp.arg.template]{.sref}/1 to cover splice template arguments:
