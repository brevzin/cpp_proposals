---
title: Annotations for Reflection
tag: reflection
document: P3394R3
date: today
audience: CWG, LWG
hackmd: true
author:
    - name: Wyatt Childers
      email: <wcc@edg.com>
    - name: Dan Katz
      email: <dkatz85@bloomberg.net>
    - name: Barry Revzin
      email: <barry.revzin@gmail.com>
    - name: Daveed Vandevoorde
      email: <daveed@edg.com>
---

# Revision History

Since [@P3394R2]: wording, including rebasing off of [@P2996R12]. Also removed `annotate` to streamline the process, it can always be added later.

Since [@P3394R1]:

- loosened the P2996 scope restrictions around injected declarations: allow the definition of an entity to produce injected declaration of itself
- reduced library API down to just `is_annotation`, `annotations_of`, `annotations_of_with_type` (a binary function that returns a `vector<info>`), and `annotate`.

Since [@P3394R0]:

- added wording

# Introduction

Ever since writing [@P1240R0]{.title}, but more so since [@P2996R0]{.title}, we have been requested to add a capability to annotate declarations in a way that reflection can observe. For example, Jeremy Ong presented compelling arguments in a post to the [SG7 reflector](https://lists.isocpp.org/sg7/2023/10/0450.php). Corentin Jabot also noticed the need while P1240 was evolving and wrote [@P1887R0]{.title}, which proposes syntax not entirely unlike what we present here.


In early versions of P2996 (and P1240 before that), a workaround was to encode properties in the template arguments of alias template specializations:

```cpp
template <typename T, auto... Annotations>
using Noted = T;

struct C {
    Noted<int, 1> a;
    Noted<int*, some, thing> b;
};
```

It was expected that something like `type_of(^^C::a)` would produce a reflection of `Noted<int, 1>` and that can be taken apart with metafunctions like `template_arguments_of` — which both preserves the type as desired (`a` is still an `int`) and allows reflection queries to get at the desired annotations (the `1`, `some`, and `thing` in this case).

There are problems with this approach, unfortunately:

* It doesn't work for all contexts where we might want to annotate declarations (e.g., enumerators).
* It doesn't directly express the intent.
* It turns out that providing access to aliases used in the declaration of reflected entities raises difficult questions and P2996 is therefore likely going to drop the ability to access that information (with the intention of resurrecting the capability with a later paper once specification and implementation challenges have been addressed).

In this paper, we propose simple mechanisms that more directly support the ability to annotate C++ constructs.

# Motivating Examples

We'll start with a few motivating examples for the feature. We'll describe the details of the feature in the subsequent section.

These examples are inspired from libraries in other programming languages that provide some mechanism to annotate declarations.

## Command-Line Argument Parsing

Rust's [clap](https://docs.rs/clap/latest/clap/) library provides a way to add annotations to declarations to help drive how the parser is declared. We can now [do the same](https://godbolt.org/z/YTWPfnn4n):

```cpp
struct Args {
    [[=clap::Help("Name of the person to greet")]]
    [[=clap::Short, =clap::Long]]
    std::string name;

    [[=clap::Help("Number of times to greet")]]
    [[=clap::Short, =clap::Long]]
    int count = 1;
};


int main(int argc, char** argv) {
    Args args = clap::parse<Args>(argc, argv);

    for (int i = 0; i < args.count; ++i) {
        std::cout << "Hello " << args.name << '\n';
    }
}
```

Here, we provide three types (`Short`, `Long`, and `Help`) which help define how these member variables are intended to be used on the command-line. This is implemented on top of [Lyra](https://github.com/bfgroup/Lyra).

When run:

```
$ demo -h
USAGE:
  demo [-?|-h|--help] [-n|--name <name>] [-c|--count <count>]

Display usage information.

OPTIONS, ARGUMENTS:
  -?, -h, --help
  -n, --name <name>       Name of the person to greet
  -c, --count <count>     Number of times to greet

$ demo -n wg21 --count 3
Hello wg21
Hello wg21
Hello wg21
```

While `Short` and `Long` can take explicit values, by default they use the first letter and whole name of the member that they annotate.

The core of the implementation is that `parse<Args>` loops over all the non-static data members of `Args`, then finds all the `clap`-related annotations and invokes them:

```cpp
template <typename Args>
auto parse(int argc, char** argv) -> Args {
    Args args;
    auto cli = lyra::cli();

    // ...

    template for (constexpr info M : nonstatic_data_members_of(^^Args)) {
        auto id = std::string id(identifier_of(mem));
        auto opt = lyra::opt(args.[:M:], id);

        template for (constexpr info A : annotations_of(M)) {
            if constexpr (parent_of(type_of(A)) == ^^clap) {
                // for those annotions that are in the clap namespace
                // invoke them on our option
                extract<[:type_of(A):]>(A).apply_annotation(opt, id);
            }
        }

        cli.add_argument(opt);
    }

    // ...
};
```

So, for instance, `Short` would be implemented like this:

```cpp
namespace clap {
    struct ShortArg {
        // optional isn't structural yet but let's pretend
        optional<char> value;

        constexpr auto operator()(char c) const -> ShortArg {
            return {.value=c};
        };

        auto apply_annotation(lyra::opt& opt, std::string_view id) const -> void {
            char first = value.value_or(id[0]);
            opt[std::string("-") + first];
        }
    };

    inline constexpr auto Short = ShortArg();
}
```

Overall, a fairly concise implementation for an extremely user-friendly approach to command-line argument parsing.

## Test Parametrization

The pytest framework comes with a decorator to [parametrize](https://docs.pytest.org/en/7.1.x/how-to/parametrize.html) test functions. We can now do [the same](https://godbolt.org/z/7aK54f1sd):

```cpp
namespace N {
    [[=parametrize({
        Tuple{1, 1, 2},
        Tuple{1, 2, 3}
        })]]
    void test_sum(int x, int y, int z) {
        std::println("Called test_sum(x={}, y={}, z={})", x, y, z);
    }

    struct Fixture {
        Fixture() {
            std::println("setup fixture");
        }

        ~Fixture() {
            std::println("teardown fixture");
        }

        [[=parametrize({Tuple{1}, Tuple{2}})]]
        void test_one(int x) {
            std::println("test one({})", x);
        }

        void test_two() {
            std::println("test two");
        }
    };
}

int main() {
    invoke_all<^^N>();
}
```

When run, this prints:

```
Called test_sum(x=1, y=1, z=2)
Called test_sum(x=1, y=2, z=3)
setup fixture
test one(1)
teardown fixture
setup fixture
test one(2)
teardown fixture
setup fixture
test two
teardown fixture
```

Here, `parametrize` returns a value that is some specialization of `Parametrize` (which is basically an array of tuples, except that `std::tuple` isn't structural so the implementation rolls its own).

The rest of the implementation looks for all the free functions named `test_*` or nonstatic member functions of class types that start with `test_*` and invokes them once, or with each parameter, depending on the presence of the annotation. That looks like this:

```cpp
consteval auto parametrization_of(std::meta::info M) -> std::meta::info {
    for (auto a : annotations_of(M)) {
        auto t = type_of(a);
        if (has_template_arguments(t) and template_of(t) == ^^Parametrize) {
            return a;
        }
    }
    return std::meta::info();
}

template <std::meta::info M, class F>
void invoke_single_test(F f) {
    constexpr auto A = parametrization_of(M);

    if constexpr (A != std::meta::info()) {
        // if we are parametrized, pull out that value
        // and for each tuple, invoke the function
        // this is basically calling std::apply on an array of tuples
        constexpr auto Params = extract<[:type_of(A):]>(A);
        for (auto P : Params) {
            P.apply(f);
        }
    } else {
        f();
    }
}

template <std::meta::info Namespace>
void invoke_all() {
    template for (constexpr std::meta::info M : members_of(Namespace)) {
        if constexpr (is_function(M) and identifier_of(M).starts_with("test_")) {
            invoke_single_test<M>([:M:]);
        } else if constexpr (is_type(M)) {
            template for (constexpr std::meta::info F : nonstatic_member_functions_of(M)) {
                if constexpr (identifier_of(F).starts_with("test_")) {
                    invoke_single_test<F>([&](auto... args){
                        typename [:M:] fixture;
                        fixture.[:F:](args...);
                    });
                }
            }
        }
    }
}
```

## Serialization

Rust's [serde](https://serde.rs/) library is a framework for serialization and deserialization. It is easy enough with reflection to do member-wise serialization. But how do you opt into that? An annotation provides a cheap mechanism of [doing just that](https://godbolt.org/z/oT9cYz9sj) (built on top of [Boost.Json](https://www.boost.org/doc/libs/1_85_0/libs/json/doc/html/index.html)):

```cpp
struct [[=serde::derive]] Point {
    int x, y;
};
```

Allowing:

```cpp
// prints {"x":1,"y":2}
std::cout << boost::json::value_from(Point{.x=1, .y=2});
```

But opting in is just the first thing you might want to do with serialization. You might also, for instance, want to change how fields are serialized. `serde` provides a lot of attributes to do so. The easiest to look at is `rename`, which uses the provided string instead of the name of the non-static data member:

```cpp
struct [[=serde::derive]] Person {
    [[=serde::rename("first name")]] std::string first;
    [[=serde::rename("last name")]] std::string last;
};
```

Which leads to:

```cpp
// prints {"first name":"Peter","last name":"Dimov"}
std::cout << boost::json::value_from(Person{.first="Peter", .last="Dimov"});
```

The implementation for these pieces is fairly straightforward. We provide an opt-in for the value conversion function when the `serde::derive` annotation is present. In that case, we walk all the non-static data members and write them into the `boost::json::value` output. If a `serde::Rename` annotation is present, we use that instead of the data member's name:

```cpp
namespace serde {
    inline constexpr struct{} derive{};
    struct rename { char const* field; };
}

namespace boost::json {
    template <class T>
        requires (has_annotation(^^T, serde::derive))
    void tag_invoke(value_from_tag const&, value& v, T const& t) {
        auto& obj = v.emplace_object();
        template for (constexpr auto M : nonstatic_data_members_of(^^T)) {
            constexpr auto field = []{
                std::optional<std::meta::info> res;
                for (std::meta::info r : annotations_of_with_type(M, ^^serde::rename)) {
                    if (res and *res != r) {
                        throw "oops";
                    }
                    res = r;
                }

                return res
                    .transform([](std::meta::info r){
                        return std::string_view(extract<serde::rename>(r).field);
                    })
                    .value_or(identifier_of(M));
            }();

            obj[field] = boost::json::value_from(t.[:M:]);
        }
    }
}
```

You can imagine extending this out to support a wide variety of other serialization-specific attributes that shouldn't otherwise affect the C++ usage of the type. For instance, a [more complex approach](https://godbolt.org/z/oT9cYz9sj) additionally supports the `skip_serializing_if` annotation while first collecting all `serde` annotations into a struct.

# Proposal

The core idea is that an *annotation* is a compile-time value that can be associated with a construct to which attributes can appertain. Annotation and attributes are somewhat related ideas, and we therefore propose a syntax for the former that builds on the existing syntax for the latter.

At its simplest:

```cpp
struct C {
    [[=1]] int a;
};
```

Syntactically, an annotation is an attribute of the form `= expr` where `expr` is a _`constant-expression`_ (which syntactically excludes, e.g., _`comma-expression`_) to which the glvalue-to-prvalue conversion has been applied if the expression wasn't a prvalue to start with.

Currently, we require that an annotation has structural type because we're going to return annotations through `std::meta::info`, and currently all reflection values must be structural.

## Why not Attributes?

Attributes are very close in spirit to annotations.  So it made sense to piggy-back on the attribute syntax to add annotations. Existing attributes are designed with fairly open grammar and they can be ignored by implementations, which makes it difficult to connect them to user code. Given a declarations like:

```cpp
[[nodiscard, gnu::always_inline]]
[[deprecated("don't use me")]]
void f();
```

What could reflecting on `f` return? Because attributes are ignorable, an implementation might simply ignore them. Additionally, there is no particular value associated with any of these attributes that would be sensible to return. We're limited to returning either a sequence of strings. Or, with [P3294](https://wg21.link/p3294), token sequences.

But it turns out to be quite helpful to preserve the actual values without requiring libraries to do additional parsing work. Thus, we need to distinguish annotations (whose values we need to preserve and return back to the user) from attributes (whose values we do not). Thus, we looked for a sigil introducing a general expression.

Originally, the plus sign (`+`) was considered (as in P1887), but it is not ideal because a prefix `+` has a meaning for some expressions and not for others, and that would not carry over to the attribute notation.  A prefix `=` was found to be reasonably meaningful in the sense that the annotation "equals" the value on the right, while also being syntactically unambiguous. We also discussed using the reflection operator (`^^`) as an introducer (which is attractive because the annotation ultimately comes back to the programmer as a reflection value), but that raised questions about an annotation itself being a reflection value (which is not entirely improbable).

As such, this paper proposes annotations as distinct from attributes, introduced with a prefix `=`.

## Library Queries

We propose the following set of library functions to work with annotations:

```cpp
namespace std::meta {
  consteval bool is_annotation(info);

  consteval vector<info> annotations_of(info item);                      // (1)
  consteval vector<info> annotations_of_with_type(info item, info type); // (2)
<<<<<<< HEAD

  consteval info annotate(info item,
                          info constant,
                          source_location loc = source_location::current());
=======
>>>>>>> be4e7ce8
}
```

`is_annotation` checks whether a particular reflection represents an annotation.

We provide two functions to retrieve all the annotations of a particular item:

1. `annotations_of(item)` returns all the annotations on `item`.
2. `annotations_of_item_with_type(item, type)` returns all the annotations `a` on `item` such that `type_of(a) == type`.

In earlier revisions, these were overloads (both spelled `annotations_of`), but starting in R2 the second function was renamed to add clarity on what the second parameter actually means. There were previously additional functions proposed for ergonomic reasons, but those were removed during the [Hagenberg meeting](https://wiki.edg.com/bin/view/Wg21hagenberg2025/P3394).

## Additional Syntactic Constraints

Annotations can be repeated:

```cpp
[[=42, =42]] int x;
static_assert(annotations_of(^^x).size() == 2);
```

Annotations spread over multiple declarations of the same entity accumulate:

```cpp
[[=42]] int f();
[[=24]] int f();
static_assert(annotations_of(^^f).size() == 2);
```

Annotations follow appertainance rules like attributes, but shall not appear in the *attribute-specifier-seq* of a *type-specifier-seq* or an *empty-declaration*:

```cpp
struct [[=0]] S {};  // Okay: Appertains to S.
[[=42]] int f();     // Okay: Appertains to f.
int f[[=0]] ();      // Ditto.
int [[=24]] f();     // Error: Cannot appertain to int.
[[=123]];            // Error: No applicable construct.
```

To avoid confusion, annotations are not permitted after an *attribute-using-prefix*. So this is an error:

```cpp
[[using clang: amdgpu_waves_per_eu, =nick("weapon")]]
int select_footgun(int);
```
Instead, use:

```cpp
[[using clang: amdgpu_waves_per_eu]] [[=nick("weapon")]]
int select_footgun(int);
```

## Implementation Experience

The core language feature and the basic query functions have been implemented in the EDG front end and in Bloomberg's P2996 Clang fork (with option `-freflection-latest`), both available on Compiler Explorer.

## Other Directions We Are Exploring

As evidenced in the motivating examples earlier, there is a lot of value in this proposal even in this simple form. However, there is more to consider when it comes to annotations.

This proposal right now lets us unconditionally add an annotation to a type:

```cpp
struct [[=X]] Always;
```

But it does not let us conditionally add an annotation to a type:

```cpp
template <class T>
struct /* X only for some T */ Sometimes;
```

Or to really generalize annotations. For instance, in the clap example earlier, our example showed usage with `clap::Short` and `clap::Long`. What if somebody wants to compose these into their own annotation that attaches both `clap::Short` and `clap::Long` to a declaration?

More broadly, there is clear value in having an annotation be able to be invoked by the declaration itself. Doing so allows the two uses above easily enough. An interesting question, though, is whether this callback (syntax to be determined) is invoked at the _beginning_ of the declaration or at the _end_ of the declaration. For annotations on classes, this would be before the class is complete or after the class is complete. Before completeness allows the class to observe the annotation during instantiation. After completeness allows the annotation callback to observe properties of the type. In some sense, Herb Sutter's [@P0707R4]{.title} was adding annotations on classes, invoked on class completeness, that allow mutation of the class.

One concrete, simpler example. We can, with this proposal as-is, create a `Debug` annotation that a user can add to their type and a specialization of `std::formatter` for all types that have a `Debug` annotation [as follows](https://godbolt.org/z/bcYE7nY4s):

```cpp
template <auto V> struct Derive { };
template <auto V> inline constexpr Derive<V> derive;

inline constexpr struct{} Debug;

template <class T> requires (has_annotation(^^T, derive<Debug>))
struct std::formatter<T> {
    // ...
};

struct [[=derive<Debug>]] Point {
    int x;
    int y;
};

int main() {
    auto p = Point{.x=1, .y=2};
    // prints p=Point{.x=1, .y=2}
    std::println("p={}", p);
}
```

This *works*, but it's not really the ideal way of doing it. This could still run into potential issues with ambiguous specialization of `std::formatter`. Better would be to allow the `Debug` annotation to, at the point of completion of `Point`, inject an explicit specialization of `std::formatter`. This would rely both on the ability for the annotation to be called back and language support for such injection (see [@P3294R2]{.title}).

There are still open questions as to how to handle such callbacks. Does an annotation that gets called back merit different syntax from an annotation that doesn't? Can it mutate the entity that it is attached to? How do we name the potential callbacks? Should the callback be registered implicitly (e.g., if C of type `X` with member `X::annotate_declaration(...)` appears, that member is automatically a callback invoked when an entity is first declared with an annotation of type `X`) or explicitly (e.g., calling `annotated_declaration_callback(^^X, X_handler)` would cause `X_handler(...)` to be invoked when an entity is first declared with an annotation of type `X`).

# Wording

The wording is relative to [@P2996R10].

## Language

Change [basic.fundamental]{.sref} to add "annotation" to the list of reflection kinds:

::: std
[17 - 1]{.pnum} A value of type `std::meta::info` is called a _reflection_. There exists a unique _null reflection_; every other reflection is a representation of

* a value with structural type ([temp.param]),
* an object with static storage duration,
* a variable,
* a structured binding,
* a function,
* an enumerator,
* [an annotation ([dcl.attr.grammar]) with an _underlying constant_,]{.addu}
* a type,
* a `$typedef-name$`,
* a class member,
* a bit-field,
* a primary class template, function template, primary variable template, alias template, or concept,
* a namespace or namespace alias,
* a base class specifier, or
* a description of a declaration of a non-static data member.
:::

Update annotation equality in [expr.eq]{.sref}/5+:

::: std
[5+]{.pnum} If both operands are of type `std::meta::info`, comparison is defined as follows:

* [5+.1]{.pnum} If one operand is a null reflection value, then they compare equal if and only if the other operand is also a null reflection value.
* [5+.2]{.pnum} Otherwise, if one operand represents a value, then they compare equal if and only if the other operand represents a value that is template-argument-equivalent ([temp.type]{.sref}).

::: addu
* [5+.x]{.pnum} Otherwise, if one operand represents an annotation, then they compare equal if and only if the other operand represents the same annotation.
:::

* [5+.3]{.pnum} Otherwise, if one operand represents an object, then they compare equal if and only if the other operand represents the same object.
* [5+.4]{.pnum} Otherwise, if one operand represents an entity, then they compare equal if and only if the other operand represents the same entity.
* [5+.5]{.pnum} Otherwise, if one operand represents a direct base class relationship, then they compare equal if and only if the other operand represents the same direct base class relationship.
* [5+.6]{.pnum} Otherwise, both operands `O@~_1_~@` and `O@~_2_~@` represent data member descriptions. The operands compare equal if and only if the data member descriptions represented by `O@~_1_~@` and `O@~_2_~@` compare equal ([class.mem.general]{.sref}).
:::

Extend the grammar in [dcl.attr.grammar]{.sref}:

::: std
[1]{.pnum} Attributes [and annotations]{.addu} specify additional information for various source constructs such as types, variables, names, blocks, or translation units.

```diff
  $attribute-specifier-seq$:
    $attribute-specifier-seq$@~opt~@ $attribute-specifier$

  $attribute-specifier$:
    [ [ $attribute-using-prefix$@~opt~@ $attribute-list$ ] ]
    $alignment-specifier$

  $alignment-specifier$:
    alignas ( $type-id$ ...@~opt~@ )
    alignas ( $constant-expression$ ...@~opt~@ )

  $attribute-using-prefix$:
    using $attribute-namespace$ :

- $attribute-list$:
-   $attribute$@~opt~@
-   $attribute-list$ , $attribute$@~opt~@
-   $attribute$ ...
-   $attribute-list$ , $attribute$ ...
+ $attribute-or-annotation-list$:
+   $attribute-or-annotation$@~opt~@
+   $attribute-or-annotation-list$ , $attribute-or-annotation$@~opt~@
+   $attribute-or-annotation$ ...
+   $attribute-or-annotation-list$ , $attribute-or-annotation$ ...

+ $attribute-or-annotation$:
+   $attribute$
+   $annotation$

  $attribute$:
    $attribute-token$ $attribute-argument-clause$@~opt~@

+ $annotation$:
+   = $constant-expression$
```

[2]{.pnum} If an `$attribute-specifier$` contains an `$attribute-using-prefix$`, the `$attribute-list$` following that `$attribute-using-prefix$` shall not contain [either]{.addu} an `$attribute-scoped-token$` [or an `$annotation$`]{.addu} and every `$attribute-token$` in that `$attribute-list$` is treated as if its identifier were prefixed with `N​::`​, where `N` is the `$attribute-namespace$` specified in the `$attribute-using-prefix$`.
:::

Adjust the restriction on ellipses in [dcl.attr.grammar]{.sref}/4:

::: std
[4]{.pnum} In an `$attribute-list$`, an ellipsis may [appear only]{.rm} [only appear following an `$attribute$`]{.addu} if that `$attribute$`'s specification permits it. An [`$attribute$`]{.rm} [`$attribute-or-annotation$`]{.addu} followed by an ellipsis is a pack expansion. An `$attribute-specifier$` that contains no `$attribute$`s has no effect.
The order in which the `$attribute-tokens$` appear in an `$attribute-list$` is not significant. [Evaluating an `$annotation$` produces a reflection of an annotation whose underlying constant is `std::meta::reflect_constant($constant-expression$)`.]{.addu} [...]

[5]{.pnum} Each `$attribute-specifier-seq$` is said to appertain to some entity or statement, identified by the syntactic context where it appears ([stmt.stmt], [dcl.dcl], [dcl.decl]).
If an `$attribute-specifier-seq$` that appertains to some entity or statement contains an `$attribute$` or `$alignment-specifier$` that is not allowed to apply to that entity or statement, the program is ill-formed.
If an `$attribute-specifier-seq$` appertains to a friend declaration ([class.friend]), that declaration shall be a definition. [Evaluating an `$annotation$` produces a reflection of an annotation whose underlying constant is `std::meta::reflect_constant($constant-expression$)`. [Reflections representing annotations can be retrieved with functions such as `std::meta::annotations_of` ([meta.reflection.annotation])]{.note}.]{.addu}
:::

Change the pack expansion rule in [temp.variadic]{.sref}/5.9:

::: std
[5]{.pnum} [...] Pack expansions can occur in the following contexts:

* [5.9]{.pnum} In an `$attribute-list$` ([dcl.attr.grammar]); the pattern is an [`$attribute$`]{.rm} [`$attribute-or-annotation$`]{.addu}.
:::

## Library

Add to the `<meta>` synopsis:

::: std
```diff
namespace std::meta {
  // ...
  consteval bool is_bit_field(info r);
  consteval bool is_enumerator(info r);
+ consteval bool is_annotation(info);
  // ..

  // [meta.reflection.annotation], annotation reflection
+ consteval vector<info> annotations_of(info item);
+ consteval vector<info> annotations_of_with_type(info item, info type);

}
```
:::

Add `is_annotation` to [meta.reflection.queries]:

::: std
```diff
  consteval bool is_enumerator(info r);
+ consteval bool is_annotation(info r);
```

[#]{.pnum} *Returns*: `true` if `r` represents an enumerator [or annotation, respectively]{.addu}. Otherwise, `false`.

:::

Update the meanings of `$has-type$`, `type_of` and `value_of` in [meta.reflection.queries]:

::: std
```cpp
consteval bool $has-type$(info r); // exposition only
```

[1]{.pnum} *Returns*: `true` if  `r` represents a value, [annotation,]{.addu} object, variable, function that is not a constructor or destructor, enumerator, non-static data member, unnamed bit-field, direct base class relationship, or data member description. Otherwise, `false`.

```cpp
consteval info type_of(info r);
```

[#]{.pnum} *Constant When*: `$has-type$(r)` is `true`.

[#]{.pnum} *Returns*:

- [#.#]{.pnum} If `r` represents a value, object, variable, function, non-static data member, or unnamed bit-field, then the type of what is represented by `r`.

::: addu
- [#.*]{.pnum} Otherwise, if `r` represents an annotation, then `type_of(constant_of(r))`.
:::

- [#.2]{.pnum} Otherwise, if `r` represents an enumerator `$N$` of an enumeration `$E$`, then:
  - [#.#.#]{.pnum} If `$E$` is defined by a declaration `$D$` that is reachable from a point `$P$` in the evaluation context and `$P$` does not occur within an `$enum-specifier$` of `$D$`, then a reflection of `$E$`.
  - [#.#.#]{.pnum} Otherwise, a reflection of the type of `$N$` prior to the closing brace of the `$enum-specifier$` as specified in [dcl.enum].
- [#.#]{.pnum} Otherwise, if `r` represents a direct base class relationship, then a reflection of the type of the direct base class.
- [#.#]{.pnum} Otherwise, for a data member description (`$T$`, `$N$`, `$A$`, `$W$`, `$NUA$`) ([class.mem.general]), a reflection of the type `$T$`.

```cpp
consteval info object_of(info r);
```

[#]{.pnum} *Constant When*: [...]

[#]{.pnum} *Returns*: [...]

```cpp
consteval info constant_of(info r);
```

[6]{.pnum} Let `$R$` be a constant expression of type `info` such that `$R$ == r` is `true`. [If `r` represents an annotation, then let `$C$` be its underlying constant.]{.addu}

[#]{.pnum} *Constant When*: [Either `r` represents an annotation or]{.addu} `[: $R$ :]` is a valid `$splice-expression$` ([expr.prim.splice]).

[#]{.pnum} *Effects*: Equivalent to:

```diff
+ if (is_annotation(r)) {
+   return $C$;
+ } else {
    return reflect_constant([: $R$ :]);
+ }
```
:::



Add the new section [meta.reflection.annotation]:

::: std
::: addu
[1]{.pnum} Annotations can be used to add additional information to declarations for future introspection.

```cpp
consteval vector<info> annotations_of(info item);
```

[#]{.pnum} *Constant When*: `dealias(item)` represents a type, variable, function, or a namespace.

[#]{.pnum} *Returns*: A `vector` containing the following reflections:

* For each declaration `$D$` of the entity represented by `item` that precedes either some point in the evaluation context ([expr.const]) or a point immediately following the `$class-specifier$` of a class for which such a point is in a complete-class context,
* For each `$annotation$` `$A$` in each `$attribute-specifier-seq$` appertaining to `$D$`,
* A reflection `$R$` representing `$A$`, whose value is the result of the corresponding `$constant-expression$`.

For  any two reflections `@*R*~1~@` and `@*R*~2~@` returned, if the annotation represented by `@*R*~1~@` precedes the annotation represented by `@*R*~2~@`, then `@*R*~1~@` is sequenced before `@*R*~2~@` in the returned `vector`.


::: example
```cpp
struct Option { bool value; };

[[=1]] void f();
[[=2, =3]] void g();
[[=4]] void g();

struct C {
    [[=Option{true}]] int a;
    [[=Option{false}]] int b;
};

static_assert(annotations_of(^^f).size() == 1);
static_assert(annotations_of(^^g).size() == 3);
static_assert(extract<int>(annotations_of(^^g)[0]) == 2);
static_assert(extract<int>(annotations_of(^^g)[1]) == 3);
static_assert(extract<int>(annotations_of(^^g)[2]) == 4);

static_assert(extract<Option>(annotations_of(^^C::a)[0]).value);
static_assert(!extract<Option>(annotations_of(^^C::b)[0]).value);
```
:::

```cpp
consteval vector<info> annotations_of_with_type(info item, info type);
```

[#]{.pnum} *Constant When*: `annotations_of(item)` is constant and `dealias(type)` is a reflection representing a complete type.

[#]{.pnum} *Returns* A `vector` containing each element, `e`, of `annotations_of(item)`, in order, such that `type_of(e) == dealias(type)`.

<<<<<<< HEAD

```cpp
consteval info annotate(info item, info constant, source_location loc = source_location::current());
```

[#]{.pnum} *Constant When*:

* [#.#]{.pnum} `dealias(item)` represents a class type, variable, function, or a namespace; and
* [#.#]{.pnum} `constant` represents either a value or an object of class type.

[#]{.pnum} *Effects*: Produces an injected declaration ([expr.const]) at location `loc` redeclaring the entity represented by `dealias(item)`. That injected declaration has an annotation whose underlying constant is `constant` and its locus is immediately following the manifestly constant-evaluated expression currently under evaluation.

[#]{.pnum} *Returns*: `dealias(item)`.

=======
>>>>>>> be4e7ce8
:::
:::<|MERGE_RESOLUTION|>--- conflicted
+++ resolved
@@ -385,13 +385,6 @@
 
   consteval vector<info> annotations_of(info item);                      // (1)
   consteval vector<info> annotations_of_with_type(info item, info type); // (2)
-<<<<<<< HEAD
-
-  consteval info annotate(info item,
-                          info constant,
-                          source_location loc = source_location::current());
-=======
->>>>>>> be4e7ce8
 }
 ```
 
@@ -752,22 +745,6 @@
 
 [#]{.pnum} *Returns* A `vector` containing each element, `e`, of `annotations_of(item)`, in order, such that `type_of(e) == dealias(type)`.
 
-<<<<<<< HEAD
-
-```cpp
-consteval info annotate(info item, info constant, source_location loc = source_location::current());
-```
-
-[#]{.pnum} *Constant When*:
-
-* [#.#]{.pnum} `dealias(item)` represents a class type, variable, function, or a namespace; and
-* [#.#]{.pnum} `constant` represents either a value or an object of class type.
-
-[#]{.pnum} *Effects*: Produces an injected declaration ([expr.const]) at location `loc` redeclaring the entity represented by `dealias(item)`. That injected declaration has an annotation whose underlying constant is `constant` and its locus is immediately following the manifestly constant-evaluated expression currently under evaluation.
-
-[#]{.pnum} *Returns*: `dealias(item)`.
-
-=======
->>>>>>> be4e7ce8
+
 :::
 :::